﻿using System;
using MediaBrowser.Controller.Providers;
using MediaBrowser.Model.Entities;
using MediaBrowser.Model.Querying;
using MediaBrowser.Model.Users;
using MoreLinq;
using System.Collections.Generic;
using System.Linq;
using System.Runtime.Serialization;
using System.Threading.Tasks;
using MediaBrowser.Model.Configuration;

namespace MediaBrowser.Controller.Entities.TV
{
    /// <summary>
    /// Class Season
    /// </summary>
    public class Season : Folder, IHasSeries, IHasLookupInfo<SeasonInfo>
    {
        [IgnoreDataMember]
        public override bool SupportsAddingToPlaylist
        {
            get { return true; }
        }

        [IgnoreDataMember]
        public override bool IsPreSorted
        {
            get
            {
                return true;
            }
        }

        [IgnoreDataMember]
        public override bool SupportsDateLastMediaAdded
        {
            get
            {
                return true;
            }
        }

        [IgnoreDataMember]
        public override Guid? DisplayParentId
        {
            get
            {
                var series = Series;
                return series == null ? ParentId : series.Id;
            }
        }

        // Genre, Rating and Stuido will all be the same
        protected override IEnumerable<string> GetIndexByOptions()
        {
            return new List<string> {
                {"None"},
                {"Performer"},
                {"Director"},
                {"Year"},
            };
        }

        public override List<string> GetUserDataKeys()
        {
            var list = base.GetUserDataKeys();

            var series = Series;
            if (series != null)
            {
                list.InsertRange(0, series.GetUserDataKeys().Select(i => i + (IndexNumber ?? 0).ToString("000")));
            }

            return list;
        }

        public override int GetChildCount(User user)
        {
            return GetChildren(user, true).Count();
        }

        /// <summary>
        /// This Episode's Series Instance
        /// </summary>
        /// <value>The series.</value>
        [IgnoreDataMember]
        public Series Series
        {
            get { return FindParent<Series>(); }
        }

        [IgnoreDataMember]
        public string SeriesPath
        {
            get
            {
                var series = Series;

                if (series != null)
                {
                    return series.Path;
                }

                return System.IO.Path.GetDirectoryName(Path);
            }
        }

        [IgnoreDataMember]
        public override string PresentationUniqueKey
        {
            get
            {
                if (IndexNumber.HasValue)
                {
                    var series = Series;
                    if (series != null)
                    {
                        return series.PresentationUniqueKey + "-" + (IndexNumber ?? 0).ToString("000");
                    }
                }

                return base.PresentationUniqueKey;
            }
        }

        /// <summary>
        /// Creates the name of the sort.
        /// </summary>
        /// <returns>System.String.</returns>
        protected override string CreateSortName()
        {
            return IndexNumber != null ? IndexNumber.Value.ToString("0000") : Name;
        }

        [IgnoreDataMember]
        public bool IsMissingSeason
        {
            get { return (IsVirtualItem) && !IsUnaired; }
        }

        [IgnoreDataMember]
        public bool IsVirtualUnaired
        {
            get { return (IsVirtualItem) && IsUnaired; }
        }

        [IgnoreDataMember]
        public bool IsSpecialSeason
        {
            get { return (IndexNumber ?? -1) == 0; }
        }

        protected override Task<QueryResult<BaseItem>> GetItemsInternal(InternalItemsQuery query)
        {
            if (query.User == null)
            {
                return base.GetItemsInternal(query);
            }

            var user = query.User;

            Func<BaseItem, bool> filter = i => UserViewBuilder.Filter(i, user, query, UserDataManager, LibraryManager);

            var items = GetEpisodes(user).Where(filter);

            var result = PostFilterAndSort(items, query);

            return Task.FromResult(result);
        }

        /// <summary>
        /// Gets the episodes.
        /// </summary>
        /// <param name="user">The user.</param>
        /// <returns>IEnumerable{Episode}.</returns>
        public IEnumerable<Episode> GetEpisodes(User user)
        {
            var config = user.Configuration;

            return GetEpisodes(Series, user, config.DisplayMissingEpisodes, config.DisplayUnairedEpisodes);
        }

        public IEnumerable<Episode> GetEpisodes(Series series, User user, bool includeMissingEpisodes, bool includeVirtualUnairedEpisodes)
        {
<<<<<<< HEAD
            var series = Series;

            if (IndexNumber.HasValue && series != null)
            {
                return series.GetEpisodes(user, this, includeMissingEpisodes, includeVirtualUnairedEpisodes);
            }

            var episodes = GetRecursiveChildren(user)
                .OfType<Episode>();

            if (series != null && series.ContainsEpisodesWithoutSeasonFolders)
            {
                var seasonNumber = IndexNumber;
                var list = episodes.ToList();

                if (seasonNumber.HasValue)
                {
                    list.AddRange(series.GetRecursiveChildren(user).OfType<Episode>()
                        .Where(i => i.ParentIndexNumber.HasValue && i.ParentIndexNumber.Value == seasonNumber.Value));
                }
                else
                {
                    list.AddRange(series.GetRecursiveChildren(user).OfType<Episode>()
                        .Where(i => !i.ParentIndexNumber.HasValue));
                }

                episodes = list.DistinctBy(i => i.Id);
            }

            if (!includeMissingEpisodes)
            {
                episodes = episodes.Where(i => !i.IsMissingEpisode);
            }
            if (!includeVirtualUnairedEpisodes)
            {
                episodes = episodes.Where(i => !i.IsVirtualUnaired);
            }
=======
            return GetEpisodes(series, user, includeMissingEpisodes, includeVirtualUnairedEpisodes, null);
        }
>>>>>>> 7498b7b5

        public IEnumerable<Episode> GetEpisodes(Series series, User user, bool includeMissingEpisodes, bool includeVirtualUnairedEpisodes, IEnumerable<Episode> allSeriesEpisodes)
        {
            return series.GetEpisodes(user, this, includeMissingEpisodes, includeVirtualUnairedEpisodes, allSeriesEpisodes);
        }

        public IEnumerable<Episode> GetEpisodes()
        {
            var episodes = GetRecursiveChildren().OfType<Episode>();
            var series = Series;

            if (series != null && series.ContainsEpisodesWithoutSeasonFolders)
            {
                var seasonNumber = IndexNumber;
                var list = episodes.ToList();

                if (seasonNumber.HasValue)
                {
                    list.AddRange(series.GetRecursiveChildren().OfType<Episode>()
                        .Where(i => i.ParentIndexNumber.HasValue && i.ParentIndexNumber.Value == seasonNumber.Value));
                }
                else
                {
                    list.AddRange(series.GetRecursiveChildren().OfType<Episode>()
                        .Where(i => !i.ParentIndexNumber.HasValue));
                }

                episodes = list.DistinctBy(i => i.Id);
            }

            return episodes;
        }

        public override IEnumerable<BaseItem> GetChildren(User user, bool includeLinkedChildren)
        {
            return GetEpisodes(user);
        }

        protected override bool GetBlockUnratedValue(UserPolicy config)
        {
            // Don't block. Let either the entire series rating or episode rating determine it
            return false;
        }

        public override UnratedItem GetBlockUnratedType()
        {
            return UnratedItem.Series;
        }

        [IgnoreDataMember]
        public string SeriesName
        {
            get
            {
                var series = Series;
                return series == null ? null : series.Name;
            }
        }

        /// <summary>
        /// Gets the lookup information.
        /// </summary>
        /// <returns>SeasonInfo.</returns>
        public SeasonInfo GetLookupInfo()
        {
            var id = GetItemLookupInfo<SeasonInfo>();

            var series = Series;

            if (series != null)
            {
                id.SeriesProviderIds = series.ProviderIds;
                id.AnimeSeriesIndex = series.AnimeSeriesIndex;
            }

            return id;
        }

        /// <summary>
        /// This is called before any metadata refresh and returns true or false indicating if changes were made
        /// </summary>
        /// <returns><c>true</c> if XXXX, <c>false</c> otherwise.</returns>
        public override bool BeforeMetadataRefresh()
        {
            var hasChanges = base.BeforeMetadataRefresh();

            if (!IndexNumber.HasValue && !string.IsNullOrEmpty(Path))
            {
                IndexNumber = IndexNumber ?? LibraryManager.GetSeasonNumberFromPath(Path);

                // If a change was made record it
                if (IndexNumber.HasValue)
                {
                    hasChanges = true;
                }
            }

            return hasChanges;
        }
    }
}<|MERGE_RESOLUTION|>--- conflicted
+++ resolved
@@ -183,16 +183,18 @@
 
         public IEnumerable<Episode> GetEpisodes(Series series, User user, bool includeMissingEpisodes, bool includeVirtualUnairedEpisodes)
         {
-<<<<<<< HEAD
+            return GetEpisodes(series, user, includeMissingEpisodes, includeVirtualUnairedEpisodes, null);
+        }
+
+        public IEnumerable<Episode> GetEpisodes(Series series, User user, bool includeMissingEpisodes, bool includeVirtualUnairedEpisodes, IEnumerable<Episode> allSeriesEpisodes)
+        {
+            return series.GetEpisodes(user, this, includeMissingEpisodes, includeVirtualUnairedEpisodes, allSeriesEpisodes);
+        }
+
+        public IEnumerable<Episode> GetEpisodes()
+        {
+            var episodes = GetRecursiveChildren().OfType<Episode>();
             var series = Series;
-
-            if (IndexNumber.HasValue && series != null)
-            {
-                return series.GetEpisodes(user, this, includeMissingEpisodes, includeVirtualUnairedEpisodes);
-            }
-
-            var episodes = GetRecursiveChildren(user)
-                .OfType<Episode>();
 
             if (series != null && series.ContainsEpisodesWithoutSeasonFolders)
             {
@@ -201,48 +203,6 @@
 
                 if (seasonNumber.HasValue)
                 {
-                    list.AddRange(series.GetRecursiveChildren(user).OfType<Episode>()
-                        .Where(i => i.ParentIndexNumber.HasValue && i.ParentIndexNumber.Value == seasonNumber.Value));
-                }
-                else
-                {
-                    list.AddRange(series.GetRecursiveChildren(user).OfType<Episode>()
-                        .Where(i => !i.ParentIndexNumber.HasValue));
-                }
-
-                episodes = list.DistinctBy(i => i.Id);
-            }
-
-            if (!includeMissingEpisodes)
-            {
-                episodes = episodes.Where(i => !i.IsMissingEpisode);
-            }
-            if (!includeVirtualUnairedEpisodes)
-            {
-                episodes = episodes.Where(i => !i.IsVirtualUnaired);
-            }
-=======
-            return GetEpisodes(series, user, includeMissingEpisodes, includeVirtualUnairedEpisodes, null);
-        }
->>>>>>> 7498b7b5
-
-        public IEnumerable<Episode> GetEpisodes(Series series, User user, bool includeMissingEpisodes, bool includeVirtualUnairedEpisodes, IEnumerable<Episode> allSeriesEpisodes)
-        {
-            return series.GetEpisodes(user, this, includeMissingEpisodes, includeVirtualUnairedEpisodes, allSeriesEpisodes);
-        }
-
-        public IEnumerable<Episode> GetEpisodes()
-        {
-            var episodes = GetRecursiveChildren().OfType<Episode>();
-            var series = Series;
-
-            if (series != null && series.ContainsEpisodesWithoutSeasonFolders)
-            {
-                var seasonNumber = IndexNumber;
-                var list = episodes.ToList();
-
-                if (seasonNumber.HasValue)
-                {
                     list.AddRange(series.GetRecursiveChildren().OfType<Episode>()
                         .Where(i => i.ParentIndexNumber.HasValue && i.ParentIndexNumber.Value == seasonNumber.Value));
                 }
