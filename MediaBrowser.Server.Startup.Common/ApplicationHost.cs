--- conflicted
+++ resolved
@@ -1180,7 +1180,6 @@
             try
             {
                 using (var response = HttpClient.SendAsync(new HttpRequestOptions
-<<<<<<< HEAD
                 {
                     Url = apiUrl,
                     LogErrorResponseBody = false,
@@ -1189,16 +1188,6 @@
 
                 }, "POST").Result)
                 {
-=======
-                {
-                    Url = apiUrl,
-                    LogErrorResponseBody = false,
-                    LogErrors = false,
-                    LogRequest = false
-
-                }, "POST").Result)
-                {
->>>>>>> b67683e0
                     using (var reader = new StreamReader(response.Content))
                     {
                         var result = reader.ReadToEnd();
