--- conflicted
+++ resolved
@@ -347,12 +347,7 @@
                         var alreadyInResults = false;
                         foreach (var child in item.GetMediaSources(true))
                         {
-<<<<<<< HEAD
-
                             if (Guid.TryParse(child.Id, out var id) && results.ContainsKey(id))
-=======
-                            if (results.ContainsKey(Guid.Parse(child.Id)))
->>>>>>> 7a310910
                             {
                                 alreadyInResults = true;
                                 break;
