<<<<<<< HEAD
#nullable enable

=======
>>>>>>> 0c3dcdf7
using System;
using System.Buffers;
using System.IO.Pipelines;
using System.Net;
using System.Net.WebSockets;
using System.Text;
using System.Text.Json;
using System.Threading;
using System.Threading.Tasks;
using MediaBrowser.Common.Json;
using MediaBrowser.Controller.Net;
using MediaBrowser.Model.Net;
using MediaBrowser.Model.Session;
using Microsoft.AspNetCore.Http;
using Microsoft.Extensions.Logging;

namespace Emby.Server.Implementations.HttpServer
{
    /// <summary>
    /// Class WebSocketConnection.
    /// </summary>
    public class WebSocketConnection : IWebSocketConnection, IDisposable
    {
        /// <summary>
        /// The logger.
        /// </summary>
        private readonly ILogger<WebSocketConnection> _logger;

        /// <summary>
        /// The json serializer options.
        /// </summary>
        private readonly JsonSerializerOptions _jsonOptions;

        /// <summary>
        /// The socket.
        /// </summary>
        private readonly WebSocket _socket;

        /// <summary>
        /// Initializes a new instance of the <see cref="WebSocketConnection" /> class.
        /// </summary>
        /// <param name="logger">The logger.</param>
        /// <param name="socket">The socket.</param>
        /// <param name="remoteEndPoint">The remote end point.</param>
        /// <param name="query">The query.</param>
        public WebSocketConnection(
            ILogger<WebSocketConnection> logger,
            WebSocket socket,
            IPAddress? remoteEndPoint,
            IQueryCollection query)
        {
            _logger = logger;
            _socket = socket;
            RemoteEndPoint = remoteEndPoint;
            QueryString = query;

            _jsonOptions = JsonDefaults.Options;
            LastActivityDate = DateTime.Now;
        }

        /// <inheritdoc />
        public event EventHandler<EventArgs>? Closed;

        /// <summary>
        /// Gets or sets the remote end point.
        /// </summary>
        public IPAddress? RemoteEndPoint { get; }

        /// <summary>
        /// Gets or sets the receive action.
        /// </summary>
        /// <value>The receive action.</value>
        public Func<WebSocketMessageInfo, Task>? OnReceive { get; set; }

        /// <summary>
        /// Gets the last activity date.
        /// </summary>
        /// <value>The last activity date.</value>
        public DateTime LastActivityDate { get; private set; }

        /// <inheritdoc />
        public DateTime LastKeepAliveDate { get; set; }

        /// <summary>
        /// Gets or sets the query string.
        /// </summary>
        /// <value>The query string.</value>
        public IQueryCollection QueryString { get; }

        /// <summary>
        /// Gets the state.
        /// </summary>
        /// <value>The state.</value>
        public WebSocketState State => _socket.State;

        /// <summary>
        /// Sends a message asynchronously.
        /// </summary>
        /// <typeparam name="T"></typeparam>
        /// <param name="message">The message.</param>
        /// <param name="cancellationToken">The cancellation token.</param>
        /// <returns>Task.</returns>
        public Task SendAsync<T>(WebSocketMessage<T> message, CancellationToken cancellationToken)
        {
            var json = JsonSerializer.SerializeToUtf8Bytes(message, _jsonOptions);
            return _socket.SendAsync(json, WebSocketMessageType.Text, true, cancellationToken);
        }

        /// <inheritdoc />
        public async Task ProcessAsync(CancellationToken cancellationToken = default)
        {
            var pipe = new Pipe();
            var writer = pipe.Writer;

            ValueWebSocketReceiveResult receiveresult;
            do
            {
                // Allocate at least 512 bytes from the PipeWriter
                Memory<byte> memory = writer.GetMemory(512);
                try
                {
                    receiveresult = await _socket.ReceiveAsync(memory, cancellationToken).ConfigureAwait(false);
                }
                catch (WebSocketException ex)
                {
                    _logger.LogWarning("WS {IP} error receiving data: {Message}", RemoteEndPoint, ex.Message);
                    break;
                }

                int bytesRead = receiveresult.Count;
                if (bytesRead == 0)
                {
                    break;
                }

                // Tell the PipeWriter how much was read from the Socket
                writer.Advance(bytesRead);

                // Make the data available to the PipeReader
                FlushResult flushResult = await writer.FlushAsync(cancellationToken).ConfigureAwait(false);
                if (flushResult.IsCompleted)
                {
                    // The PipeReader stopped reading
                    break;
                }

                LastActivityDate = DateTime.UtcNow;

                if (receiveresult.EndOfMessage)
                {
                    await ProcessInternal(pipe.Reader).ConfigureAwait(false);
                }
            } while (
                (_socket.State == WebSocketState.Open || _socket.State == WebSocketState.Connecting)
                && receiveresult.MessageType != WebSocketMessageType.Close);

            Closed?.Invoke(this, EventArgs.Empty);

            if (_socket.State == WebSocketState.Open
                || _socket.State == WebSocketState.CloseReceived
                || _socket.State == WebSocketState.CloseSent)
            {
                await _socket.CloseAsync(
                    WebSocketCloseStatus.NormalClosure,
                    string.Empty,
                    cancellationToken).ConfigureAwait(false);
            }
        }

        private async Task ProcessInternal(PipeReader reader)
        {
            ReadResult result = await reader.ReadAsync().ConfigureAwait(false);
            ReadOnlySequence<byte> buffer = result.Buffer;

            if (OnReceive == null)
            {
                // Tell the PipeReader how much of the buffer we have consumed
                reader.AdvanceTo(buffer.End);
                return;
            }

            WebSocketMessage<object>? stub;
            long bytesConsumed;
            try
            {
                stub = DeserializeWebSocketMessage(buffer, out bytesConsumed);
            }
            catch (JsonException ex)
            {
                // Tell the PipeReader how much of the buffer we have consumed
                reader.AdvanceTo(buffer.End);
                _logger.LogError(ex, "Error processing web socket message: {Data}", Encoding.UTF8.GetString(buffer));
                return;
            }

            if (stub == null)
            {
                _logger.LogError("Error processing web socket message");
                return;
            }

            // Tell the PipeReader how much of the buffer we have consumed
            reader.AdvanceTo(buffer.GetPosition(bytesConsumed));

            _logger.LogDebug("WS {IP} received message: {@Message}", RemoteEndPoint, stub);

            if (stub.MessageType == SessionMessageType.KeepAlive)
            {
                await SendKeepAliveResponse().ConfigureAwait(false);
            }
            else
            {
                await OnReceive(
                    new WebSocketMessageInfo
                    {
                        MessageType = stub.MessageType,
                        Data = stub.Data?.ToString(), // Data can be null
                        Connection = this
                    }).ConfigureAwait(false);
            }
        }

        internal WebSocketMessage<object>? DeserializeWebSocketMessage(ReadOnlySequence<byte> bytes, out long bytesConsumed)
        {
            var jsonReader = new Utf8JsonReader(bytes);
            var ret = JsonSerializer.Deserialize<WebSocketMessage<object>>(ref jsonReader, _jsonOptions);
            bytesConsumed = jsonReader.BytesConsumed;
            return ret;
        }

        private Task SendKeepAliveResponse()
        {
            LastKeepAliveDate = DateTime.UtcNow;
            return SendAsync(
                new WebSocketMessage<string>
                {
                    MessageId = Guid.NewGuid(),
                    MessageType = SessionMessageType.KeepAlive
                }, CancellationToken.None);
        }

        /// <inheritdoc />
        public void Dispose()
        {
            Dispose(true);
            GC.SuppressFinalize(this);
        }

        /// <summary>
        /// Releases unmanaged and - optionally - managed resources.
        /// </summary>
        /// <param name="dispose"><c>true</c> to release both managed and unmanaged resources; <c>false</c> to release only unmanaged resources.</param>
        protected virtual void Dispose(bool dispose)
        {
            if (dispose)
            {
                _socket.Dispose();
            }
        }
    }
}<|MERGE_RESOLUTION|>--- conflicted
+++ resolved
@@ -1,8 +1,3 @@
-<<<<<<< HEAD
-#nullable enable
-
-=======
->>>>>>> 0c3dcdf7
 using System;
 using System.Buffers;
 using System.IO.Pipelines;
