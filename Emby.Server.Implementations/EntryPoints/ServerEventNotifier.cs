using System;
using System.Collections.Generic;
using System.Globalization;
using System.Threading;
using System.Threading.Tasks;
using MediaBrowser.Common.Plugins;
using MediaBrowser.Common.Updates;
using MediaBrowser.Controller;
using MediaBrowser.Controller.Entities;
using MediaBrowser.Controller.Library;
using MediaBrowser.Controller.Plugins;
using MediaBrowser.Controller.Session;
using MediaBrowser.Model.Events;
using MediaBrowser.Model.Tasks;
using MediaBrowser.Model.Updates;

namespace Emby.Server.Implementations.EntryPoints
{
    /// <summary>
    /// Class WebSocketEvents.
    /// </summary>
    public class ServerEventNotifier : IServerEntryPoint
    {
        /// <summary>
        /// The user manager.
        /// </summary>
        private readonly IUserManager _userManager;

        /// <summary>
        /// The installation manager.
        /// </summary>
        private readonly IInstallationManager _installationManager;

        /// <summary>
        /// The kernel.
        /// </summary>
        private readonly IServerApplicationHost _appHost;

        /// <summary>
        /// The task manager.
        /// </summary>
        private readonly ITaskManager _taskManager;

        private readonly ISessionManager _sessionManager;

        /// <summary>
        /// Initializes a new instance of the <see cref="ServerEventNotifier"/> class.
        /// </summary>
        /// <param name="appHost">The application host.</param>
        /// <param name="userManager">The user manager.</param>
        /// <param name="installationManager">The installation manager.</param>
        /// <param name="taskManager">The task manager.</param>
        /// <param name="sessionManager">The session manager.</param>
        public ServerEventNotifier(
            IServerApplicationHost appHost,
            IUserManager userManager,
            IInstallationManager installationManager,
            ITaskManager taskManager,
            ISessionManager sessionManager)
        {
            _userManager = userManager;
            _installationManager = installationManager;
            _appHost = appHost;
            _taskManager = taskManager;
            _sessionManager = sessionManager;
        }

        /// <inheritdoc />
        public Task RunAsync()
        {
            _userManager.UserDeleted += OnUserDeleted;
            _userManager.UserUpdated += OnUserUpdated;
            _userManager.UserPolicyUpdated += OnUserPolicyUpdated;
            _userManager.UserConfigurationUpdated += OnUserConfigurationUpdated;

            _appHost.HasPendingRestartChanged += OnHasPendingRestartChanged;

            _installationManager.PluginUninstalled += OnPluginUninstalled;
            _installationManager.PackageInstalling += OnPackageInstalling;
            _installationManager.PackageInstallationCancelled += OnPackageInstallationCancelled;
            _installationManager.PackageInstallationCompleted += OnPackageInstallationCompleted;
            _installationManager.PackageInstallationFailed += OnPackageInstallationFailed;

            _taskManager.TaskCompleted += OnTaskCompleted;

            return Task.CompletedTask;
        }

<<<<<<< HEAD
        private void OnPackageInstalling(object sender, InstallationInfo e)
        {
            SendMessageToAdminSessions("PackageInstalling", e);
        }

        private void OnPackageInstallationCancelled(object sender, InstallationInfo e)
        {
            SendMessageToAdminSessions("PackageInstallationCancelled", e);
        }

        private void OnPackageInstallationCompleted(object sender, InstallationInfo e)
        {
            SendMessageToAdminSessions("PackageInstallationCompleted", e);
=======
        private async void OnPackageInstalling(object sender, InstallationEventArgs e)
        {
            await SendMessageToAdminSessions("PackageInstalling", e.InstallationInfo).ConfigureAwait(false);
        }

        private async void OnPackageInstallationCancelled(object sender, InstallationEventArgs e)
        {
            await SendMessageToAdminSessions("PackageInstallationCancelled", e.InstallationInfo).ConfigureAwait(false);
        }

        private async void OnPackageInstallationCompleted(object sender, InstallationEventArgs e)
        {
            await SendMessageToAdminSessions("PackageInstallationCompleted", e.InstallationInfo).ConfigureAwait(false);
>>>>>>> f0d182b8
        }

        private async void OnPackageInstallationFailed(object sender, InstallationFailedEventArgs e)
        {
            await SendMessageToAdminSessions("PackageInstallationFailed", e.InstallationInfo).ConfigureAwait(false);
        }

        private async void OnTaskCompleted(object sender, TaskCompletionEventArgs e)
        {
            await SendMessageToAdminSessions("ScheduledTaskEnded", e.Result).ConfigureAwait(false);
        }

        /// <summary>
        /// Installations the manager_ plugin uninstalled.
        /// </summary>
        /// <param name="sender">The sender.</param>
        /// <param name="e">The e.</param>
<<<<<<< HEAD
        private void OnPluginUninstalled(object sender, IPlugin e)
        {
            SendMessageToAdminSessions("PluginUninstalled", e);
=======
        private async void OnPluginUninstalled(object sender, GenericEventArgs<IPlugin> e)
        {
            await SendMessageToAdminSessions("PluginUninstalled", e.Argument.GetPluginInfo()).ConfigureAwait(false);
>>>>>>> f0d182b8
        }

        /// <summary>
        /// Handles the HasPendingRestartChanged event of the kernel control.
        /// </summary>
        /// <param name="sender">The source of the event.</param>
        /// <param name="e">The <see cref="EventArgs" /> instance containing the event data.</param>
        private async void OnHasPendingRestartChanged(object sender, EventArgs e)
        {
            await _sessionManager.SendRestartRequiredNotification(CancellationToken.None).ConfigureAwait(false);
        }

        /// <summary>
        /// Users the manager_ user updated.
        /// </summary>
        /// <param name="sender">The sender.</param>
        /// <param name="e">The e.</param>
        private async void OnUserUpdated(object sender, GenericEventArgs<User> e)
        {
            var dto = _userManager.GetUserDto(e.Argument);

            await SendMessageToUserSession(e.Argument, "UserUpdated", dto).ConfigureAwait(false);
        }

        /// <summary>
        /// Users the manager_ user deleted.
        /// </summary>
        /// <param name="sender">The sender.</param>
        /// <param name="e">The e.</param>
        private async void OnUserDeleted(object sender, GenericEventArgs<User> e)
        {
            await SendMessageToUserSession(e.Argument, "UserDeleted", e.Argument.Id.ToString("N", CultureInfo.InvariantCulture)).ConfigureAwait(false);
        }

        private async void OnUserPolicyUpdated(object sender, GenericEventArgs<User> e)
        {
            var dto = _userManager.GetUserDto(e.Argument);

            await SendMessageToUserSession(e.Argument, "UserPolicyUpdated", dto).ConfigureAwait(false);
        }

        private async void OnUserConfigurationUpdated(object sender, GenericEventArgs<User> e)
        {
            var dto = _userManager.GetUserDto(e.Argument);

            await SendMessageToUserSession(e.Argument, "UserConfigurationUpdated", dto).ConfigureAwait(false);
        }

        private async Task SendMessageToAdminSessions<T>(string name, T data)
        {
            try
            {
                await _sessionManager.SendMessageToAdminSessions(name, data, CancellationToken.None).ConfigureAwait(false);
            }
            catch (Exception)
            {

            }
        }

        private async Task SendMessageToUserSession<T>(User user, string name, T data)
        {
            try
            {
                await _sessionManager.SendMessageToUserSessions(
                    new List<Guid> { user.Id },
                    name,
                    data,
                    CancellationToken.None).ConfigureAwait(false);
            }
            catch (Exception)
            {

            }
        }

        /// <inheritdoc />
        public void Dispose()
        {
            Dispose(true);
            GC.SuppressFinalize(this);
        }

        /// <summary>
        /// Releases unmanaged and - optionally - managed resources.
        /// </summary>
        /// <param name="dispose"><c>true</c> to release both managed and unmanaged resources; <c>false</c> to release only unmanaged resources.</param>
        protected virtual void Dispose(bool dispose)
        {
            if (dispose)
            {
                _userManager.UserDeleted -= OnUserDeleted;
                _userManager.UserUpdated -= OnUserUpdated;
                _userManager.UserPolicyUpdated -= OnUserPolicyUpdated;
                _userManager.UserConfigurationUpdated -= OnUserConfigurationUpdated;

                _installationManager.PluginUninstalled -= OnPluginUninstalled;
                _installationManager.PackageInstalling -= OnPackageInstalling;
                _installationManager.PackageInstallationCancelled -= OnPackageInstallationCancelled;
                _installationManager.PackageInstallationCompleted -= OnPackageInstallationCompleted;
                _installationManager.PackageInstallationFailed -= OnPackageInstallationFailed;

                _appHost.HasPendingRestartChanged -= OnHasPendingRestartChanged;

                _taskManager.TaskCompleted -= OnTaskCompleted;
            }
        }
    }
}<|MERGE_RESOLUTION|>--- conflicted
+++ resolved
@@ -86,35 +86,19 @@
             return Task.CompletedTask;
         }
 
-<<<<<<< HEAD
-        private void OnPackageInstalling(object sender, InstallationInfo e)
+        private async void OnPackageInstalling(object sender, InstallationInfo e)
         {
             SendMessageToAdminSessions("PackageInstalling", e);
         }
 
-        private void OnPackageInstallationCancelled(object sender, InstallationInfo e)
+        private async void OnPackageInstallationCancelled(object sender, InstallationInfo e)
         {
             SendMessageToAdminSessions("PackageInstallationCancelled", e);
         }
 
-        private void OnPackageInstallationCompleted(object sender, InstallationInfo e)
+        private async void OnPackageInstallationCompleted(object sender, InstallationInfo e)
         {
             SendMessageToAdminSessions("PackageInstallationCompleted", e);
-=======
-        private async void OnPackageInstalling(object sender, InstallationEventArgs e)
-        {
-            await SendMessageToAdminSessions("PackageInstalling", e.InstallationInfo).ConfigureAwait(false);
-        }
-
-        private async void OnPackageInstallationCancelled(object sender, InstallationEventArgs e)
-        {
-            await SendMessageToAdminSessions("PackageInstallationCancelled", e.InstallationInfo).ConfigureAwait(false);
-        }
-
-        private async void OnPackageInstallationCompleted(object sender, InstallationEventArgs e)
-        {
-            await SendMessageToAdminSessions("PackageInstallationCompleted", e.InstallationInfo).ConfigureAwait(false);
->>>>>>> f0d182b8
         }
 
         private async void OnPackageInstallationFailed(object sender, InstallationFailedEventArgs e)
@@ -132,15 +116,9 @@
         /// </summary>
         /// <param name="sender">The sender.</param>
         /// <param name="e">The e.</param>
-<<<<<<< HEAD
-        private void OnPluginUninstalled(object sender, IPlugin e)
+        private async void OnPluginUninstalled(object sender, IPlugin e)
         {
             SendMessageToAdminSessions("PluginUninstalled", e);
-=======
-        private async void OnPluginUninstalled(object sender, GenericEventArgs<IPlugin> e)
-        {
-            await SendMessageToAdminSessions("PluginUninstalled", e.Argument.GetPluginInfo()).ConfigureAwait(false);
->>>>>>> f0d182b8
         }
 
         /// <summary>
