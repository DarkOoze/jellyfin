--- conflicted
+++ resolved
@@ -596,16 +596,14 @@
             try
             {
                 // Serilog.Log is used by SerilogLoggerFactory when no logger is specified
-<<<<<<< HEAD
-                Serilog.Log.Logger = new LoggerConfiguration()
+                Log.Logger = new LoggerConfiguration()
                     .WriteTo.Logger(lc =>
                         lc.ReadFrom.Configuration(configuration)
                             .Enrich.FromLogContext()
                             .Enrich.WithThreadId()
                             .Filter.ByExcluding(Matching.FromSource<ClientEventLogger>()))
                     .WriteTo.Logger(lc =>
-                        lc
-                            .WriteTo.Map(
+                        lc.WriteTo.Map(
                                 "ClientName",
                                 (clientName, wt)
                                     => wt.File(
@@ -614,18 +612,11 @@
                                         outputTemplate: "{Message:l}{NewLine}{Exception}",
                                         encoding: Encoding.UTF8))
                             .Filter.ByIncludingOnly(Matching.FromSource<ClientEventLogger>()))
-=======
+                    .CreateLogger();
+            }
+            catch (Exception ex)
+            {
                 Log.Logger = new LoggerConfiguration()
-                    .ReadFrom.Configuration(configuration)
-                    .Enrich.FromLogContext()
-                    .Enrich.WithThreadId()
->>>>>>> 39d5bdac
-                    .CreateLogger();
-            }
-            catch (Exception ex)
-            {
-<<<<<<< HEAD
-                Serilog.Log.Logger = new LoggerConfiguration()
                     .WriteTo.Logger(lc =>
                         lc.WriteTo.Async(x => x.File(
                                 Path.Combine(appPaths.LogDirectoryPath, "log_.log"),
@@ -646,17 +637,6 @@
                                         outputTemplate: "{Message:l}{NewLine}{Exception}",
                                         encoding: Encoding.UTF8))
                             .Filter.ByIncludingOnly(Matching.FromSource<ClientEventLogger>()))
-=======
-                Log.Logger = new LoggerConfiguration()
-                    .WriteTo.Console(outputTemplate: "[{Timestamp:HH:mm:ss}] [{Level:u3}] [{ThreadId}] {SourceContext}: {Message:lj}{NewLine}{Exception}")
-                    .WriteTo.Async(x => x.File(
-                        Path.Combine(appPaths.LogDirectoryPath, "log_.log"),
-                        rollingInterval: RollingInterval.Day,
-                        outputTemplate: "[{Timestamp:yyyy-MM-dd HH:mm:ss.fff zzz}] [{Level:u3}] [{ThreadId}] {SourceContext}: {Message}{NewLine}{Exception}",
-                        encoding: Encoding.UTF8))
-                    .Enrich.FromLogContext()
-                    .Enrich.WithThreadId()
->>>>>>> 39d5bdac
                     .CreateLogger();
 
                 Log.Logger.Fatal(ex, "Failed to create/read logger configuration");
