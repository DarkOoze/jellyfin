using System;
using System.Diagnostics;
using System.Globalization;
using System.IO;
using System.Linq;
using System.Net;
using System.Reflection;
using System.Runtime.InteropServices;
using System.Text;
using System.Text.RegularExpressions;
using System.Threading;
using System.Threading.Tasks;
using CommandLine;
using Emby.Drawing;
using Emby.Server.Implementations;
using Emby.Server.Implementations.IO;
using Emby.Server.Implementations.Networking;
using Jellyfin.Drawing.Skia;
using MediaBrowser.Common.Configuration;
using MediaBrowser.Controller.Drawing;
using MediaBrowser.Model.Globalization;
using Microsoft.AspNetCore.Hosting;
using Microsoft.Extensions.Configuration;
using Microsoft.Extensions.DependencyInjection;
using Microsoft.Extensions.DependencyInjection.Extensions;
using Microsoft.Extensions.Logging;
using Microsoft.Extensions.Logging.Abstractions;
using Serilog;
using Serilog.Events;
using Serilog.Extensions.Logging;
using SQLitePCL;
using ILogger = Microsoft.Extensions.Logging.ILogger;

namespace Jellyfin.Server
{
    /// <summary>
    /// Class containing the entry point of the application.
    /// </summary>
    public static class Program
    {
        /// <summary>
        /// The name of logging configuration file containing application defaults.
        /// </summary>
        public static readonly string LoggingConfigFileDefault = "logging.default.json";

        /// <summary>
        /// The name of the logging configuration file containing the system-specific override settings.
        /// </summary>
        public static readonly string LoggingConfigFileSystem = "logging.json";

        private static readonly CancellationTokenSource _tokenSource = new CancellationTokenSource();
        private static readonly ILoggerFactory _loggerFactory = new SerilogLoggerFactory();
        private static ILogger _logger = NullLogger.Instance;
        private static bool _restartOnShutdown;

        /// <summary>
        /// The entry point of the application.
        /// </summary>
        /// <param name="args">The command line arguments passed.</param>
        /// <returns><see cref="Task" />.</returns>
        public static Task Main(string[] args)
        {
            // For backwards compatibility.
            // Modify any input arguments now which start with single-hyphen to POSIX standard
            // double-hyphen to allow parsing by CommandLineParser package.
            const string Pattern = @"^(-[^-\s]{2})"; // Match -xx, not -x, not --xx, not xx
            const string Substitution = @"-$1"; // Prepend with additional single-hyphen
            var regex = new Regex(Pattern);
            for (var i = 0; i < args.Length; i++)
            {
                args[i] = regex.Replace(args[i], Substitution);
            }

            // Parse the command line arguments and either start the app or exit indicating error
            return Parser.Default.ParseArguments<StartupOptions>(args)
                .MapResult(StartApp, _ => Task.CompletedTask);
        }

        /// <summary>
        /// Shuts down the application.
        /// </summary>
        internal static void Shutdown()
        {
            if (!_tokenSource.IsCancellationRequested)
            {
                _tokenSource.Cancel();
            }
        }

        /// <summary>
        /// Restarts the application.
        /// </summary>
        internal static void Restart()
        {
            _restartOnShutdown = true;

            Shutdown();
        }

        private static async Task StartApp(StartupOptions options)
        {
            var stopWatch = new Stopwatch();
            stopWatch.Start();

            // Log all uncaught exceptions to std error
            static void UnhandledExceptionToConsole(object sender, UnhandledExceptionEventArgs e) =>
                Console.Error.WriteLine("Unhandled Exception\n" + e.ExceptionObject.ToString());
            AppDomain.CurrentDomain.UnhandledException += UnhandledExceptionToConsole;

            ServerApplicationPaths appPaths = CreateApplicationPaths(options);

            // $JELLYFIN_LOG_DIR needs to be set for the logger configuration manager
            Environment.SetEnvironmentVariable("JELLYFIN_LOG_DIR", appPaths.LogDirectoryPath);

            // Create an instance of the application configuration to use for application startup
            await InitLoggingConfigFile(appPaths).ConfigureAwait(false);
            IConfiguration startupConfig = CreateAppConfiguration(appPaths);

            // Initialize logging framework
            InitializeLoggingFramework(startupConfig, appPaths);
            _logger = _loggerFactory.CreateLogger("Main");

            // Log uncaught exceptions to the logging instead of std error
            AppDomain.CurrentDomain.UnhandledException -= UnhandledExceptionToConsole;
            AppDomain.CurrentDomain.UnhandledException += (sender, e)
                => _logger.LogCritical((Exception)e.ExceptionObject, "Unhandled Exception");

            // Intercept Ctrl+C and Ctrl+Break
            Console.CancelKeyPress += (sender, e) =>
            {
                if (_tokenSource.IsCancellationRequested)
                {
                    return; // Already shutting down
                }

                e.Cancel = true;
                _logger.LogInformation("Ctrl+C, shutting down");
                Environment.ExitCode = 128 + 2;
                Shutdown();
            };

            // Register a SIGTERM handler
            AppDomain.CurrentDomain.ProcessExit += (sender, e) =>
            {
                if (_tokenSource.IsCancellationRequested)
                {
                    return; // Already shutting down
                }

                _logger.LogInformation("Received a SIGTERM signal, shutting down");
                Environment.ExitCode = 128 + 15;
                Shutdown();
            };

            _logger.LogInformation(
                "Jellyfin version: {Version}",
                Assembly.GetEntryAssembly()!.GetName().Version!.ToString(3));

            ApplicationHost.LogEnvironmentInfo(_logger, appPaths);

            // Make sure we have all the code pages we can get
            // Ref: https://docs.microsoft.com/en-us/dotnet/api/system.text.codepagesencodingprovider.instance?view=netcore-3.0#remarks
            Encoding.RegisterProvider(CodePagesEncodingProvider.Instance);

            // Increase the max http request limit
            // The default connection limit is 10 for ASP.NET hosted applications and 2 for all others.
            ServicePointManager.DefaultConnectionLimit = Math.Max(96, ServicePointManager.DefaultConnectionLimit);

            // Disable the "Expect: 100-Continue" header by default
            // http://stackoverflow.com/questions/566437/http-post-returns-the-error-417-expectation-failed-c
            ServicePointManager.Expect100Continue = false;

            Batteries_V2.Init();
            if (raw.sqlite3_enable_shared_cache(1) != raw.SQLITE_OK)
            {
                _logger.LogWarning("Failed to enable shared cache for SQLite");
            }

            var appHost = new CoreAppHost(
                appPaths,
                _loggerFactory,
                options,
                new ManagedFileSystem(_loggerFactory.CreateLogger<ManagedFileSystem>(), appPaths),
                GetImageEncoder(appPaths),
                new NetworkManager(_loggerFactory.CreateLogger<NetworkManager>()));
            try
            {
                ServiceCollection serviceCollection = new ServiceCollection();
                await appHost.InitAsync(serviceCollection, startupConfig).ConfigureAwait(false);

                var webHost = CreateWebHostBuilder(appHost, serviceCollection, appPaths).Build();

                // A bit hacky to re-use service provider since ASP.NET doesn't allow a custom service collection.
                appHost.ServiceProvider = webHost.Services;
                appHost.FindParts();
                Migrations.MigrationRunner.Run(appHost, _loggerFactory);

                try
                {
                    await webHost.StartAsync().ConfigureAwait(false);
                }
                catch
                {
                    _logger.LogError("Kestrel failed to start! This is most likely due to an invalid address or port bind - correct your bind configuration in system.xml and try again.");
                    throw;
                }

                await appHost.RunStartupTasksAsync().ConfigureAwait(false);

                stopWatch.Stop();

                _logger.LogInformation("Startup complete {Time:g}", stopWatch.Elapsed);

                // Block main thread until shutdown
                await Task.Delay(-1, _tokenSource.Token).ConfigureAwait(false);
            }
            catch (TaskCanceledException)
            {
                // Don't throw on cancellation
            }
            catch (Exception ex)
            {
                _logger.LogCritical(ex, "Error while starting server.");
            }
            finally
            {
                appHost?.Dispose();
            }

            if (_restartOnShutdown)
            {
                StartNewInstance(options);
            }
        }

        private static IWebHostBuilder CreateWebHostBuilder(ApplicationHost appHost, IServiceCollection serviceCollection, IApplicationPaths appPaths)
        {
            return new WebHostBuilder()
                .UseKestrel(options =>
                {
                    var addresses = appHost.ServerConfigurationManager
                        .Configuration
                        .LocalNetworkAddresses
                        .Select(appHost.NormalizeConfiguredLocalAddress)
                        .Where(i => i != null)
                        .ToList();
                    if (addresses.Any())
                    {
                        foreach (var address in addresses)
                        {
                            _logger.LogInformation("Kestrel listening on {IpAddress}", address);
                            options.Listen(address, appHost.HttpPort);

                            if (appHost.EnableHttps && appHost.Certificate != null)
                            {
                                options.Listen(
                                    address,
                                    appHost.HttpsPort,
                                    listenOptions => listenOptions.UseHttps(appHost.Certificate));
                            }
                        }
                    }
                    else
                    {
                        _logger.LogInformation("Kestrel listening on all interfaces");
                        options.ListenAnyIP(appHost.HttpPort);

                        if (appHost.EnableHttps && appHost.Certificate != null)
                        {
                            options.ListenAnyIP(
                                appHost.HttpsPort,
                                listenOptions => listenOptions.UseHttps(appHost.Certificate));
                        }
                    }
                })
                .ConfigureAppConfiguration(config => config.ConfigureAppConfiguration(appPaths))
                .UseSerilog()
                .UseContentRoot(appHost.ContentRoot)
                .ConfigureServices(services =>
                {
                    // Merge the external ServiceCollection into ASP.NET DI
                    services.TryAdd(serviceCollection);
                })
                .UseStartup<Startup>();
        }

        /// <summary>
        /// Create the data, config and log paths from the variety of inputs(command line args,
        /// environment variables) or decide on what default to use. For Windows it's %AppPath%
        /// for everything else the
        /// <a href="https://specifications.freedesktop.org/basedir-spec/basedir-spec-latest.html">XDG approach</a>
        /// is followed.
        /// </summary>
        /// <param name="options">The <see cref="StartupOptions" /> for this instance.</param>
        /// <returns><see cref="ServerApplicationPaths" />.</returns>
        private static ServerApplicationPaths CreateApplicationPaths(StartupOptions options)
        {
            // dataDir
            // IF      --datadir
            // ELSE IF $JELLYFIN_DATA_DIR
            // ELSE IF windows, use <%APPDATA%>/jellyfin
            // ELSE IF $XDG_DATA_HOME then use $XDG_DATA_HOME/jellyfin
            // ELSE    use $HOME/.local/share/jellyfin
            var dataDir = options.DataDir;
            if (string.IsNullOrEmpty(dataDir))
            {
                dataDir = Environment.GetEnvironmentVariable("JELLYFIN_DATA_DIR");

                if (string.IsNullOrEmpty(dataDir))
                {
                    // LocalApplicationData follows the XDG spec on unix machines
                    dataDir = Path.Combine(
                        Environment.GetFolderPath(Environment.SpecialFolder.LocalApplicationData),
                        "jellyfin");
                }
            }

            // configDir
            // IF      --configdir
            // ELSE IF $JELLYFIN_CONFIG_DIR
            // ELSE IF --datadir, use <datadir>/config (assume portable run)
            // ELSE IF <datadir>/config exists, use that
            // ELSE IF windows, use <datadir>/config
            // ELSE IF $XDG_CONFIG_HOME use $XDG_CONFIG_HOME/jellyfin
            // ELSE    $HOME/.config/jellyfin
            var configDir = options.ConfigDir;
            if (string.IsNullOrEmpty(configDir))
            {
                configDir = Environment.GetEnvironmentVariable("JELLYFIN_CONFIG_DIR");

                if (string.IsNullOrEmpty(configDir))
                {
                    if (options.DataDir != null
                        || Directory.Exists(Path.Combine(dataDir, "config"))
                        || RuntimeInformation.IsOSPlatform(OSPlatform.Windows))
                    {
                        // Hang config folder off already set dataDir
                        configDir = Path.Combine(dataDir, "config");
                    }
                    else
                    {
                        // $XDG_CONFIG_HOME defines the base directory relative to which
                        // user specific configuration files should be stored.
                        configDir = Environment.GetEnvironmentVariable("XDG_CONFIG_HOME");

                        // If $XDG_CONFIG_HOME is either not set or empty,
                        // a default equal to $HOME /.config should be used.
                        if (string.IsNullOrEmpty(configDir))
                        {
                            configDir = Path.Combine(
                                Environment.GetFolderPath(Environment.SpecialFolder.UserProfile),
                                ".config");
                        }

                        configDir = Path.Combine(configDir, "jellyfin");
                    }
                }
            }

            // cacheDir
            // IF      --cachedir
            // ELSE IF $JELLYFIN_CACHE_DIR
            // ELSE IF windows, use <datadir>/cache
            // ELSE IF XDG_CACHE_HOME, use $XDG_CACHE_HOME/jellyfin
            // ELSE    HOME/.cache/jellyfin
            var cacheDir = options.CacheDir;
            if (string.IsNullOrEmpty(cacheDir))
            {
                cacheDir = Environment.GetEnvironmentVariable("JELLYFIN_CACHE_DIR");

                if (string.IsNullOrEmpty(cacheDir))
                {
                    if (RuntimeInformation.IsOSPlatform(OSPlatform.Windows))
                    {
                        // Hang cache folder off already set dataDir
                        cacheDir = Path.Combine(dataDir, "cache");
                    }
                    else
                    {
                        // $XDG_CACHE_HOME defines the base directory relative to which
                        // user specific non-essential data files should be stored.
                        cacheDir = Environment.GetEnvironmentVariable("XDG_CACHE_HOME");

                        // If $XDG_CACHE_HOME is either not set or empty,
                        // a default equal to $HOME/.cache should be used.
                        if (string.IsNullOrEmpty(cacheDir))
                        {
                            cacheDir = Path.Combine(
                                Environment.GetFolderPath(Environment.SpecialFolder.UserProfile),
                                ".cache");
                        }

                        cacheDir = Path.Combine(cacheDir, "jellyfin");
                    }
                }
            }

            // webDir
            // IF      --webdir
            // ELSE IF $JELLYFIN_WEB_DIR
            // ELSE    use <bindir>/jellyfin-web
            var webDir = options.WebDir;

            if (string.IsNullOrEmpty(webDir))
            {
                webDir = Environment.GetEnvironmentVariable("JELLYFIN_WEB_DIR");

                if (string.IsNullOrEmpty(webDir))
                {
                    // Use default location under ResourcesPath
                    webDir = Path.Combine(AppContext.BaseDirectory, "jellyfin-web");
                }
            }

            // logDir
            // IF      --logdir
            // ELSE IF $JELLYFIN_LOG_DIR
            // ELSE IF --datadir, use <datadir>/log (assume portable run)
            // ELSE    <datadir>/log
            var logDir = options.LogDir;
            if (string.IsNullOrEmpty(logDir))
            {
                logDir = Environment.GetEnvironmentVariable("JELLYFIN_LOG_DIR");

                if (string.IsNullOrEmpty(logDir))
                {
                    // Hang log folder off already set dataDir
                    logDir = Path.Combine(dataDir, "log");
                }
            }

            // Ensure the main folders exist before we continue
            try
            {
                Directory.CreateDirectory(dataDir);
                Directory.CreateDirectory(logDir);
                Directory.CreateDirectory(configDir);
                Directory.CreateDirectory(cacheDir);
            }
            catch (IOException ex)
            {
                Console.Error.WriteLine("Error whilst attempting to create folder");
                Console.Error.WriteLine(ex.ToString());
                Environment.Exit(1);
            }

            return new ServerApplicationPaths(dataDir, logDir, configDir, cacheDir, webDir);
        }

        /// <summary>
        /// Initialize the logging configuration file using the bundled resource file as a default if it doesn't exist
        /// already.
        /// </summary>
        private static async Task InitLoggingConfigFile(IApplicationPaths appPaths)
        {
<<<<<<< HEAD
            // Do nothing if the config file already exists
            string configPath = Path.Combine(appPaths.ConfigurationDirectoryPath, "logging.json");
            if (File.Exists(configPath))
=======
            const string ResourcePath = "Jellyfin.Server.Resources.Configuration.logging.json";
            string configPath = Path.Combine(appPaths.ConfigurationDirectoryPath, LoggingConfigFileDefault);

            if (!File.Exists(configPath))
>>>>>>> 97bca5a9
            {
                return;
            }

            // Get a stream of the resource contents
            // NOTE: The .csproj name is used instead of the assembly name in the resource path
            const string ResourcePath = "Jellyfin.Server.Resources.Configuration.logging.json";
            await using Stream? resource = typeof(Program).Assembly.GetManifestResourceStream(ResourcePath);

            // Fail if the resource does not exist
            if (resource == null)
            {
                throw new InvalidOperationException(
                    string.Format(CultureInfo.InvariantCulture, "Invalid resource path: '{0}'", ResourcePath));
            }

            // Copy the resource contents to the expected file path for the config file
            await using Stream dst = File.Open(configPath, FileMode.CreateNew);
            await resource.CopyToAsync(dst).ConfigureAwait(false);
        }

        private static IConfiguration CreateAppConfiguration(IApplicationPaths appPaths)
        {
            return new ConfigurationBuilder()
                .ConfigureAppConfiguration(appPaths)
                .Build();
        }

        private static IConfigurationBuilder ConfigureAppConfiguration(this IConfigurationBuilder config, IApplicationPaths appPaths)
        {
            return config
                .SetBasePath(appPaths.ConfigurationDirectoryPath)
                .AddInMemoryCollection(ConfigurationOptions.Configuration)
<<<<<<< HEAD
                .AddJsonFile("logging.json", false, true)
                .AddEnvironmentVariables("JELLYFIN_");
=======
                .AddJsonFile(LoggingConfigFileDefault, optional: false, reloadOnChange: true)
                .AddJsonFile(LoggingConfigFileSystem, optional: true, reloadOnChange: true)
                .AddEnvironmentVariables("JELLYFIN_")
                .Build();
>>>>>>> 97bca5a9
        }

        /// <summary>
        /// Initialize Serilog using configuration and fall back to defaults on failure.
        /// </summary>
        private static void InitializeLoggingFramework(IConfiguration configuration, IApplicationPaths appPaths)
        {
            try
            {
                // Serilog.Log is used by SerilogLoggerFactory when no logger is specified
                Serilog.Log.Logger = new LoggerConfiguration()
                    .ReadFrom.Configuration(configuration)
                    .Enrich.FromLogContext()
                    .Enrich.WithThreadId()
                    .CreateLogger();
            }
            catch (Exception ex)
            {
                Serilog.Log.Logger = new LoggerConfiguration()
                    .WriteTo.Console(outputTemplate: "[{Timestamp:HH:mm:ss}] [{Level:u3}] [{ThreadId}] {SourceContext}: {Message:lj}{NewLine}{Exception}")
                    .WriteTo.Async(x => x.File(
                        Path.Combine(appPaths.LogDirectoryPath, "log_.log"),
                        rollingInterval: RollingInterval.Day,
                        outputTemplate: "[{Timestamp:yyyy-MM-dd HH:mm:ss.fff zzz}] [{Level:u3}] [{ThreadId}] {SourceContext}: {Message}{NewLine}{Exception}"))
                    .Enrich.FromLogContext()
                    .Enrich.WithThreadId()
                    .CreateLogger();

                Serilog.Log.Logger.Fatal(ex, "Failed to create/read logger configuration");
            }
        }

        private static IImageEncoder GetImageEncoder(IApplicationPaths appPaths)
        {
            try
            {
                // Test if the native lib is available
                SkiaEncoder.TestSkia();

                return new SkiaEncoder(
                    _loggerFactory.CreateLogger<SkiaEncoder>(),
                    appPaths);
            }
            catch (Exception ex)
            {
                _logger.LogWarning(ex, "Skia not available. Will fallback to NullIMageEncoder.");
            }

            return new NullImageEncoder();
        }

        private static void StartNewInstance(StartupOptions options)
        {
            _logger.LogInformation("Starting new instance");

            var module = options.RestartPath;

            if (string.IsNullOrWhiteSpace(module))
            {
                module = Environment.GetCommandLineArgs()[0];
            }

            string commandLineArgsString;
            if (options.RestartArgs != null)
            {
                commandLineArgsString = options.RestartArgs ?? string.Empty;
            }
            else
            {
                commandLineArgsString = string.Join(
                    ' ',
                    Environment.GetCommandLineArgs().Skip(1).Select(NormalizeCommandLineArgument));
            }

            _logger.LogInformation("Executable: {0}", module);
            _logger.LogInformation("Arguments: {0}", commandLineArgsString);

            Process.Start(module, commandLineArgsString);
        }

        private static string NormalizeCommandLineArgument(string arg)
        {
            if (!arg.Contains(" ", StringComparison.OrdinalIgnoreCase))
            {
                return arg;
            }

            return "\"" + arg + "\"";
        }
    }
}<|MERGE_RESOLUTION|>--- conflicted
+++ resolved
@@ -453,16 +453,9 @@
         /// </summary>
         private static async Task InitLoggingConfigFile(IApplicationPaths appPaths)
         {
-<<<<<<< HEAD
             // Do nothing if the config file already exists
-            string configPath = Path.Combine(appPaths.ConfigurationDirectoryPath, "logging.json");
+            string configPath = Path.Combine(appPaths.ConfigurationDirectoryPath, LoggingConfigFileDefault);
             if (File.Exists(configPath))
-=======
-            const string ResourcePath = "Jellyfin.Server.Resources.Configuration.logging.json";
-            string configPath = Path.Combine(appPaths.ConfigurationDirectoryPath, LoggingConfigFileDefault);
-
-            if (!File.Exists(configPath))
->>>>>>> 97bca5a9
             {
                 return;
             }
@@ -470,14 +463,8 @@
             // Get a stream of the resource contents
             // NOTE: The .csproj name is used instead of the assembly name in the resource path
             const string ResourcePath = "Jellyfin.Server.Resources.Configuration.logging.json";
-            await using Stream? resource = typeof(Program).Assembly.GetManifestResourceStream(ResourcePath);
-
-            // Fail if the resource does not exist
-            if (resource == null)
-            {
-                throw new InvalidOperationException(
-                    string.Format(CultureInfo.InvariantCulture, "Invalid resource path: '{0}'", ResourcePath));
-            }
+            await using Stream? resource = typeof(Program).Assembly.GetManifestResourceStream(ResourcePath)
+                ?? throw new InvalidOperationException($"Invalid resource path: '{ResourcePath}'");
 
             // Copy the resource contents to the expected file path for the config file
             await using Stream dst = File.Open(configPath, FileMode.CreateNew);
@@ -496,15 +483,9 @@
             return config
                 .SetBasePath(appPaths.ConfigurationDirectoryPath)
                 .AddInMemoryCollection(ConfigurationOptions.Configuration)
-<<<<<<< HEAD
-                .AddJsonFile("logging.json", false, true)
-                .AddEnvironmentVariables("JELLYFIN_");
-=======
                 .AddJsonFile(LoggingConfigFileDefault, optional: false, reloadOnChange: true)
                 .AddJsonFile(LoggingConfigFileSystem, optional: true, reloadOnChange: true)
-                .AddEnvironmentVariables("JELLYFIN_")
-                .Build();
->>>>>>> 97bca5a9
+                .AddEnvironmentVariables("JELLYFIN_");
         }
 
         /// <summary>
