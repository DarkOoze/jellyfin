using System;
using System.Collections.Generic;
using System.Diagnostics;
using System.IO;
using System.Linq;
using System.Reflection;
using System.Threading;
using System.Threading.Tasks;
using CommandLine;
using Emby.Server.Implementations;
using Jellyfin.Server.Extensions;
using Jellyfin.Server.Helpers;
using Jellyfin.Server.Implementations;
using MediaBrowser.Common.Configuration;
using MediaBrowser.Controller;
using Microsoft.EntityFrameworkCore;
using Microsoft.Extensions.Configuration;
using Microsoft.Extensions.DependencyInjection;
using Microsoft.Extensions.Hosting;
using Microsoft.Extensions.Logging;
using Microsoft.Extensions.Logging.Abstractions;
using Serilog;
using Serilog.Extensions.Logging;
using static MediaBrowser.Controller.Extensions.ConfigurationExtensions;
using ILogger = Microsoft.Extensions.Logging.ILogger;

namespace Jellyfin.Server
{
    /// <summary>
    /// Class containing the entry point of the application.
    /// </summary>
    public static class Program
    {
        /// <summary>
        /// The name of logging configuration file containing application defaults.
        /// </summary>
        public const string LoggingConfigFileDefault = "logging.default.json";

        /// <summary>
        /// The name of the logging configuration file containing the system-specific override settings.
        /// </summary>
        public const string LoggingConfigFileSystem = "logging.json";

        private static readonly ILoggerFactory _loggerFactory = new SerilogLoggerFactory();
        private static CancellationTokenSource _tokenSource = new();
        private static long _startTimestamp;
        private static ILogger _logger = NullLogger.Instance;
        private static bool _restartOnShutdown;

        /// <summary>
        /// The entry point of the application.
        /// </summary>
        /// <param name="args">The command line arguments passed.</param>
        /// <returns><see cref="Task" />.</returns>
        public static Task Main(string[] args)
        {
            static Task ErrorParsingArguments(IEnumerable<Error> errors)
            {
                Environment.ExitCode = 1;
                return Task.CompletedTask;
            }

            // Parse the command line arguments and either start the app or exit indicating error
            return Parser.Default.ParseArguments<StartupOptions>(args)
                .MapResult(StartApp, ErrorParsingArguments);
        }

        /// <summary>
        /// Shuts down the application.
        /// </summary>
        internal static void Shutdown()
        {
            if (!_tokenSource.IsCancellationRequested)
            {
                _tokenSource.Cancel();
            }
        }

        /// <summary>
        /// Restarts the application.
        /// </summary>
        internal static void Restart()
        {
            _restartOnShutdown = true;

            Shutdown();
        }

        private static async Task StartApp(StartupOptions options)
        {
            _startTimestamp = Stopwatch.GetTimestamp();

            // Log all uncaught exceptions to std error
            static void UnhandledExceptionToConsole(object sender, UnhandledExceptionEventArgs e) =>
                Console.Error.WriteLine("Unhandled Exception\n" + e.ExceptionObject);
            AppDomain.CurrentDomain.UnhandledException += UnhandledExceptionToConsole;

            ServerApplicationPaths appPaths = StartupHelpers.CreateApplicationPaths(options);

            // $JELLYFIN_LOG_DIR needs to be set for the logger configuration manager
            Environment.SetEnvironmentVariable("JELLYFIN_LOG_DIR", appPaths.LogDirectoryPath);

            // Enable cl-va P010 interop for tonemapping on Intel VAAPI
            Environment.SetEnvironmentVariable("NEOReadDebugKeys", "1");
            Environment.SetEnvironmentVariable("EnableExtendedVaFormats", "1");

            await StartupHelpers.InitLoggingConfigFile(appPaths).ConfigureAwait(false);

            // Create an instance of the application configuration to use for application startup
            IConfiguration startupConfig = CreateAppConfiguration(options, appPaths);

            StartupHelpers.InitializeLoggingFramework(startupConfig, appPaths);
            _logger = _loggerFactory.CreateLogger("Main");

            // Log uncaught exceptions to the logging instead of std error
            AppDomain.CurrentDomain.UnhandledException -= UnhandledExceptionToConsole;
            AppDomain.CurrentDomain.UnhandledException += (_, e)
                => _logger.LogCritical((Exception)e.ExceptionObject, "Unhandled Exception");

            // Intercept Ctrl+C and Ctrl+Break
            Console.CancelKeyPress += (_, e) =>
            {
                if (_tokenSource.IsCancellationRequested)
                {
                    return; // Already shutting down
                }

                e.Cancel = true;
                _logger.LogInformation("Ctrl+C, shutting down");
                Environment.ExitCode = 128 + 2;
                Shutdown();
            };

            // Register a SIGTERM handler
            AppDomain.CurrentDomain.ProcessExit += (_, _) =>
            {
                if (_tokenSource.IsCancellationRequested)
                {
                    return; // Already shutting down
                }

                _logger.LogInformation("Received a SIGTERM signal, shutting down");
                Environment.ExitCode = 128 + 15;
                Shutdown();
            };

            _logger.LogInformation(
                "Jellyfin version: {Version}",
                Assembly.GetEntryAssembly()!.GetName().Version!.ToString(3));

            ApplicationHost.LogEnvironmentInfo(_logger, appPaths);

            // If hosting the web client, validate the client content path
            if (startupConfig.HostWebClient())
            {
                var webContentPath = appPaths.WebPath;
                if (!Directory.Exists(webContentPath) || !Directory.EnumerateFiles(webContentPath).Any())
                {
                    _logger.LogError(
                        "The server is expected to host the web client, but the provided content directory is either " +
                        "invalid or empty: {WebContentPath}. If you do not want to host the web client with the " +
                        "server, you may set the '--nowebclient' command line flag, or set" +
                        "'{ConfigKey}=false' in your config settings",
                        webContentPath,
                        HostWebClientKey);
                    Environment.ExitCode = 1;
                    return;
                }
            }

            StartupHelpers.PerformStaticInitialization();
            Migrations.MigrationRunner.RunPreStartup(appPaths, _loggerFactory);

            do
            {
                _restartOnShutdown = false;
                await StartServer(appPaths, options, startupConfig).ConfigureAwait(false);

                if (_restartOnShutdown)
                {
                    _tokenSource = new CancellationTokenSource();
                    _startTimestamp = Stopwatch.GetTimestamp();
                }
            } while (_restartOnShutdown);
        }

        private static async Task StartServer(IServerApplicationPaths appPaths, StartupOptions options, IConfiguration startupConfig)
        {
            var appHost = new CoreAppHost(
                appPaths,
                _loggerFactory,
                options,
                startupConfig);

            IHost? host = null;
            try
            {
                host = Host.CreateDefaultBuilder()
                    .ConfigureServices(services => appHost.Init(services))
                    .ConfigureWebHostDefaults(webHostBuilder => webHostBuilder.ConfigureWebHostBuilder(appHost, startupConfig, appPaths, _logger))
                    .ConfigureAppConfiguration(config => config.ConfigureAppConfiguration(options, appPaths, startupConfig))
                    .UseSerilog()
                    .Build();

                // Re-use the host service provider in the app host since ASP.NET doesn't allow a custom service collection.
                appHost.ServiceProvider = host.Services;

                await appHost.InitializeServices().ConfigureAwait(false);
                Migrations.MigrationRunner.Run(appHost, _loggerFactory);

                try
                {
                    await host.StartAsync(_tokenSource.Token).ConfigureAwait(false);

                    if (!OperatingSystem.IsWindows() && startupConfig.UseUnixSocket())
                    {
                        var socketPath = StartupHelpers.GetUnixSocketPath(startupConfig, appPaths);

                        StartupHelpers.SetUnixSocketPermissions(startupConfig, socketPath, _logger);
                    }
                }
                catch (Exception ex) when (ex is not TaskCanceledException)
                {
                    _logger.LogError("Kestrel failed to start! This is most likely due to an invalid address or port bind - correct your bind configuration in network.xml and try again");
                    throw;
                }

                await appHost.RunStartupTasksAsync(_tokenSource.Token).ConfigureAwait(false);

                _logger.LogInformation("Startup complete {Time:g}", Stopwatch.GetElapsedTime(_startTimestamp));

                // Block main thread until shutdown
                await Task.Delay(-1, _tokenSource.Token).ConfigureAwait(false);
            }
            catch (TaskCanceledException)
            {
                // Don't throw on cancellation
            }
            catch (Exception ex)
            {
                _logger.LogCritical(ex, "Error while starting server");
            }
            finally
            {
                // Don't throw additional exception if startup failed.
                if (appHost.ServiceProvider is not null)
                {
                    _logger.LogInformation("Running query planner optimizations in the database... This might take a while");
                    // Run before disposing the application
                    var context = await appHost.ServiceProvider.GetRequiredService<IDbContextFactory<JellyfinDbContext>>().CreateDbContextAsync().ConfigureAwait(false);
                    await using (context.ConfigureAwait(false))
                    {
                        if (context.Database.IsSqlite())
                        {
                            await context.Database.ExecuteSqlRawAsync("PRAGMA optimize").ConfigureAwait(false);
                        }
                    }
                }

                await appHost.DisposeAsync().ConfigureAwait(false);
<<<<<<< HEAD
            }

            if (_restartOnShutdown)
            {
                StartNewInstance(options);
            }
        }

        /// <summary>
        /// Call static initialization methods for the application.
        /// </summary>
        public static void PerformStaticInitialization()
        {
            // Make sure we have all the code pages we can get
            // Ref: https://docs.microsoft.com/en-us/dotnet/api/system.text.codepagesencodingprovider.instance?view=netcore-3.0#remarks
            Encoding.RegisterProvider(CodePagesEncodingProvider.Instance);

            // Increase the max http request limit
            // The default connection limit is 10 for ASP.NET hosted applications and 2 for all others.
            ServicePointManager.DefaultConnectionLimit = Math.Max(96, ServicePointManager.DefaultConnectionLimit);

            // Disable the "Expect: 100-Continue" header by default
            // http://stackoverflow.com/questions/566437/http-post-returns-the-error-417-expectation-failed-c
            ServicePointManager.Expect100Continue = false;

            Batteries_V2.Init();
            if (raw.sqlite3_enable_shared_cache(1) != raw.SQLITE_OK)
            {
                _logger.LogWarning("Failed to enable shared cache for SQLite");
            }
        }

        /// <summary>
        /// Configure the web host builder.
        /// </summary>
        /// <param name="builder">The builder to configure.</param>
        /// <param name="appHost">The application host.</param>
        /// <param name="serviceCollection">The application service collection.</param>
        /// <param name="commandLineOpts">The command line options passed to the application.</param>
        /// <param name="startupConfig">The application configuration.</param>
        /// <param name="appPaths">The application paths.</param>
        /// <returns>The configured web host builder.</returns>
        public static IWebHostBuilder ConfigureWebHostBuilder(
            this IWebHostBuilder builder,
            ApplicationHost appHost,
            IServiceCollection serviceCollection,
            StartupOptions commandLineOpts,
            IConfiguration startupConfig,
            IApplicationPaths appPaths)
        {
            return builder
                .UseKestrel((builderContext, options) =>
                {
                    var addresses = appHost.NetManager.GetAllBindInterfaces();

                    bool flagged = false;
                    foreach (IPData netAdd in addresses)
                    {
                        _logger.LogInformation("Kestrel listening on {Address}", netAdd.Address == IPAddress.IPv6Any ? "All Addresses" : netAdd.Address);
                        options.Listen(netAdd.Address, appHost.HttpPort);
                        if (appHost.ListenWithHttps)
                        {
                            options.Listen(
                                netAdd.Address,
                                appHost.HttpsPort,
                                listenOptions => listenOptions.UseHttps(appHost.Certificate));
                        }
                        else if (builderContext.HostingEnvironment.IsDevelopment())
                        {
                            try
                            {
                                options.Listen(
                                    netAdd.Address,
                                    appHost.HttpsPort,
                                    listenOptions => listenOptions.UseHttps());
                            }
                            catch (InvalidOperationException)
                            {
                                if (!flagged)
                                {
                                    _logger.LogWarning("Failed to listen to HTTPS using the ASP.NET Core HTTPS development certificate. Please ensure it has been installed and set as trusted.");
                                    flagged = true;
                                }
                            }
                        }
                    }

                    // Bind to unix socket (only on unix systems)
                    if (startupConfig.UseUnixSocket() && Environment.OSVersion.Platform == PlatformID.Unix)
                    {
                        var socketPath = GetUnixSocketPath(startupConfig, appPaths);
                        options.ListenUnixSocket(socketPath);
                        _logger.LogInformation("Kestrel listening to unix socket {SocketPath}", socketPath);
                    }
                })
                .ConfigureAppConfiguration(config => config.ConfigureAppConfiguration(commandLineOpts, appPaths, startupConfig))
                .UseSerilog()
                .ConfigureServices(services =>
                {
                    // Merge the external ServiceCollection into ASP.NET DI
                    services.Add(serviceCollection);
                })
                .UseStartup<Startup>();
        }

        /// <summary>
        /// Create the data, config and log paths from the variety of inputs(command line args,
        /// environment variables) or decide on what default to use. For Windows it's %AppPath%
        /// for everything else the
        /// <a href="https://specifications.freedesktop.org/basedir-spec/basedir-spec-latest.html">XDG approach</a>
        /// is followed.
        /// </summary>
        /// <param name="options">The <see cref="StartupOptions" /> for this instance.</param>
        /// <returns><see cref="ServerApplicationPaths" />.</returns>
        private static ServerApplicationPaths CreateApplicationPaths(StartupOptions options)
        {
            // dataDir
            // IF      --datadir
            // ELSE IF $JELLYFIN_DATA_DIR
            // ELSE IF windows, use <%APPDATA%>/jellyfin
            // ELSE IF $XDG_DATA_HOME then use $XDG_DATA_HOME/jellyfin
            // ELSE    use $HOME/.local/share/jellyfin
            var dataDir = options.DataDir;
            if (string.IsNullOrEmpty(dataDir))
            {
                dataDir = Environment.GetEnvironmentVariable("JELLYFIN_DATA_DIR");

                if (string.IsNullOrEmpty(dataDir))
                {
                    // LocalApplicationData follows the XDG spec on unix machines
                    dataDir = Path.Combine(
                        Environment.GetFolderPath(Environment.SpecialFolder.LocalApplicationData),
                        "jellyfin");
                }
            }

            // configDir
            // IF      --configdir
            // ELSE IF $JELLYFIN_CONFIG_DIR
            // ELSE IF --datadir, use <datadir>/config (assume portable run)
            // ELSE IF <datadir>/config exists, use that
            // ELSE IF windows, use <datadir>/config
            // ELSE IF $XDG_CONFIG_HOME use $XDG_CONFIG_HOME/jellyfin
            // ELSE    $HOME/.config/jellyfin
            var configDir = options.ConfigDir;
            if (string.IsNullOrEmpty(configDir))
            {
                configDir = Environment.GetEnvironmentVariable("JELLYFIN_CONFIG_DIR");

                if (string.IsNullOrEmpty(configDir))
                {
                    if (options.DataDir is not null
                        || Directory.Exists(Path.Combine(dataDir, "config"))
                        || OperatingSystem.IsWindows())
                    {
                        // Hang config folder off already set dataDir
                        configDir = Path.Combine(dataDir, "config");
                    }
                    else
                    {
                        // $XDG_CONFIG_HOME defines the base directory relative to which
                        // user specific configuration files should be stored.
                        configDir = Environment.GetEnvironmentVariable("XDG_CONFIG_HOME");

                        // If $XDG_CONFIG_HOME is either not set or empty,
                        // a default equal to $HOME /.config should be used.
                        if (string.IsNullOrEmpty(configDir))
                        {
                            configDir = Path.Combine(
                                Environment.GetFolderPath(Environment.SpecialFolder.UserProfile),
                                ".config");
                        }

                        configDir = Path.Combine(configDir, "jellyfin");
                    }
                }
            }

            // cacheDir
            // IF      --cachedir
            // ELSE IF $JELLYFIN_CACHE_DIR
            // ELSE IF windows, use <datadir>/cache
            // ELSE IF XDG_CACHE_HOME, use $XDG_CACHE_HOME/jellyfin
            // ELSE    HOME/.cache/jellyfin
            var cacheDir = options.CacheDir;
            if (string.IsNullOrEmpty(cacheDir))
            {
                cacheDir = Environment.GetEnvironmentVariable("JELLYFIN_CACHE_DIR");

                if (string.IsNullOrEmpty(cacheDir))
                {
                    if (OperatingSystem.IsWindows())
                    {
                        // Hang cache folder off already set dataDir
                        cacheDir = Path.Combine(dataDir, "cache");
                    }
                    else
                    {
                        // $XDG_CACHE_HOME defines the base directory relative to which
                        // user specific non-essential data files should be stored.
                        cacheDir = Environment.GetEnvironmentVariable("XDG_CACHE_HOME");

                        // If $XDG_CACHE_HOME is either not set or empty,
                        // a default equal to $HOME/.cache should be used.
                        if (string.IsNullOrEmpty(cacheDir))
                        {
                            cacheDir = Path.Combine(
                                Environment.GetFolderPath(Environment.SpecialFolder.UserProfile),
                                ".cache");
                        }

                        cacheDir = Path.Combine(cacheDir, "jellyfin");
                    }
                }
            }

            // webDir
            // IF      --webdir
            // ELSE IF $JELLYFIN_WEB_DIR
            // ELSE    <bindir>/jellyfin-web
            var webDir = options.WebDir;
            if (string.IsNullOrEmpty(webDir))
            {
                webDir = Environment.GetEnvironmentVariable("JELLYFIN_WEB_DIR");

                if (string.IsNullOrEmpty(webDir))
                {
                    // Use default location under ResourcesPath
                    webDir = Path.Combine(AppContext.BaseDirectory, "jellyfin-web");
                }
            }

            // logDir
            // IF      --logdir
            // ELSE IF $JELLYFIN_LOG_DIR
            // ELSE IF --datadir, use <datadir>/log (assume portable run)
            // ELSE    <datadir>/log
            var logDir = options.LogDir;
            if (string.IsNullOrEmpty(logDir))
            {
                logDir = Environment.GetEnvironmentVariable("JELLYFIN_LOG_DIR");

                if (string.IsNullOrEmpty(logDir))
                {
                    // Hang log folder off already set dataDir
                    logDir = Path.Combine(dataDir, "log");
                }
            }

            // Normalize paths. Only possible with GetFullPath for now - https://github.com/dotnet/runtime/issues/2162
            dataDir = Path.GetFullPath(dataDir);
            logDir = Path.GetFullPath(logDir);
            configDir = Path.GetFullPath(configDir);
            cacheDir = Path.GetFullPath(cacheDir);
            webDir = Path.GetFullPath(webDir);

            // Ensure the main folders exist before we continue
            try
            {
                Directory.CreateDirectory(dataDir);
                Directory.CreateDirectory(logDir);
                Directory.CreateDirectory(configDir);
                Directory.CreateDirectory(cacheDir);
            }
            catch (IOException ex)
            {
                Console.Error.WriteLine("Error whilst attempting to create folder");
                Console.Error.WriteLine(ex.ToString());
                Environment.Exit(1);
            }

            return new ServerApplicationPaths(dataDir, logDir, configDir, cacheDir, webDir);
        }

        /// <summary>
        /// Initialize the logging configuration file using the bundled resource file as a default if it doesn't exist
        /// already.
        /// </summary>
        /// <param name="appPaths">The application paths.</param>
        /// <returns>A task representing the creation of the configuration file, or a completed task if the file already exists.</returns>
        public static async Task InitLoggingConfigFile(IApplicationPaths appPaths)
        {
            // Do nothing if the config file already exists
            string configPath = Path.Combine(appPaths.ConfigurationDirectoryPath, LoggingConfigFileDefault);
            if (File.Exists(configPath))
            {
                return;
            }

            // Get a stream of the resource contents
            // NOTE: The .csproj name is used instead of the assembly name in the resource path
            const string ResourcePath = "Jellyfin.Server.Resources.Configuration.logging.json";
            Stream resource = typeof(Program).Assembly.GetManifestResourceStream(ResourcePath)
                ?? throw new InvalidOperationException($"Invalid resource path: '{ResourcePath}'");
            await using (resource.ConfigureAwait(false))
            {
                Stream dst = new FileStream(configPath, FileMode.CreateNew, FileAccess.Write, FileShare.None, IODefaults.FileStreamBufferSize, FileOptions.Asynchronous);
                await using (dst.ConfigureAwait(false))
                {
                    // Copy the resource contents to the expected file path for the config file
                    await resource.CopyToAsync(dst).ConfigureAwait(false);
                }
=======
                host?.Dispose();
>>>>>>> d57dcf22
            }
        }

        /// <summary>
        /// Create the application configuration.
        /// </summary>
        /// <param name="commandLineOpts">The command line options passed to the program.</param>
        /// <param name="appPaths">The application paths.</param>
        /// <returns>The application configuration.</returns>
        public static IConfiguration CreateAppConfiguration(StartupOptions commandLineOpts, IApplicationPaths appPaths)
        {
            return new ConfigurationBuilder()
                .ConfigureAppConfiguration(commandLineOpts, appPaths)
                .Build();
        }

        private static IConfigurationBuilder ConfigureAppConfiguration(
            this IConfigurationBuilder config,
            StartupOptions commandLineOpts,
            IApplicationPaths appPaths,
            IConfiguration? startupConfig = null)
        {
            // Use the swagger API page as the default redirect path if not hosting the web client
            var inMemoryDefaultConfig = ConfigurationOptions.DefaultConfiguration;
            if (startupConfig is not null && !startupConfig.HostWebClient())
            {
                inMemoryDefaultConfig[DefaultRedirectKey] = "api-docs/swagger";
            }

            return config
                .SetBasePath(appPaths.ConfigurationDirectoryPath)
                .AddInMemoryCollection(inMemoryDefaultConfig)
                .AddJsonFile(LoggingConfigFileDefault, optional: false, reloadOnChange: true)
                .AddJsonFile(LoggingConfigFileSystem, optional: true, reloadOnChange: true)
                .AddEnvironmentVariables("JELLYFIN_")
                .AddInMemoryCollection(commandLineOpts.ConvertToConfig());
        }
    }
}<|MERGE_RESOLUTION|>--- conflicted
+++ resolved
@@ -258,312 +258,7 @@
                 }
 
                 await appHost.DisposeAsync().ConfigureAwait(false);
-<<<<<<< HEAD
-            }
-
-            if (_restartOnShutdown)
-            {
-                StartNewInstance(options);
-            }
-        }
-
-        /// <summary>
-        /// Call static initialization methods for the application.
-        /// </summary>
-        public static void PerformStaticInitialization()
-        {
-            // Make sure we have all the code pages we can get
-            // Ref: https://docs.microsoft.com/en-us/dotnet/api/system.text.codepagesencodingprovider.instance?view=netcore-3.0#remarks
-            Encoding.RegisterProvider(CodePagesEncodingProvider.Instance);
-
-            // Increase the max http request limit
-            // The default connection limit is 10 for ASP.NET hosted applications and 2 for all others.
-            ServicePointManager.DefaultConnectionLimit = Math.Max(96, ServicePointManager.DefaultConnectionLimit);
-
-            // Disable the "Expect: 100-Continue" header by default
-            // http://stackoverflow.com/questions/566437/http-post-returns-the-error-417-expectation-failed-c
-            ServicePointManager.Expect100Continue = false;
-
-            Batteries_V2.Init();
-            if (raw.sqlite3_enable_shared_cache(1) != raw.SQLITE_OK)
-            {
-                _logger.LogWarning("Failed to enable shared cache for SQLite");
-            }
-        }
-
-        /// <summary>
-        /// Configure the web host builder.
-        /// </summary>
-        /// <param name="builder">The builder to configure.</param>
-        /// <param name="appHost">The application host.</param>
-        /// <param name="serviceCollection">The application service collection.</param>
-        /// <param name="commandLineOpts">The command line options passed to the application.</param>
-        /// <param name="startupConfig">The application configuration.</param>
-        /// <param name="appPaths">The application paths.</param>
-        /// <returns>The configured web host builder.</returns>
-        public static IWebHostBuilder ConfigureWebHostBuilder(
-            this IWebHostBuilder builder,
-            ApplicationHost appHost,
-            IServiceCollection serviceCollection,
-            StartupOptions commandLineOpts,
-            IConfiguration startupConfig,
-            IApplicationPaths appPaths)
-        {
-            return builder
-                .UseKestrel((builderContext, options) =>
-                {
-                    var addresses = appHost.NetManager.GetAllBindInterfaces();
-
-                    bool flagged = false;
-                    foreach (IPData netAdd in addresses)
-                    {
-                        _logger.LogInformation("Kestrel listening on {Address}", netAdd.Address == IPAddress.IPv6Any ? "All Addresses" : netAdd.Address);
-                        options.Listen(netAdd.Address, appHost.HttpPort);
-                        if (appHost.ListenWithHttps)
-                        {
-                            options.Listen(
-                                netAdd.Address,
-                                appHost.HttpsPort,
-                                listenOptions => listenOptions.UseHttps(appHost.Certificate));
-                        }
-                        else if (builderContext.HostingEnvironment.IsDevelopment())
-                        {
-                            try
-                            {
-                                options.Listen(
-                                    netAdd.Address,
-                                    appHost.HttpsPort,
-                                    listenOptions => listenOptions.UseHttps());
-                            }
-                            catch (InvalidOperationException)
-                            {
-                                if (!flagged)
-                                {
-                                    _logger.LogWarning("Failed to listen to HTTPS using the ASP.NET Core HTTPS development certificate. Please ensure it has been installed and set as trusted.");
-                                    flagged = true;
-                                }
-                            }
-                        }
-                    }
-
-                    // Bind to unix socket (only on unix systems)
-                    if (startupConfig.UseUnixSocket() && Environment.OSVersion.Platform == PlatformID.Unix)
-                    {
-                        var socketPath = GetUnixSocketPath(startupConfig, appPaths);
-                        options.ListenUnixSocket(socketPath);
-                        _logger.LogInformation("Kestrel listening to unix socket {SocketPath}", socketPath);
-                    }
-                })
-                .ConfigureAppConfiguration(config => config.ConfigureAppConfiguration(commandLineOpts, appPaths, startupConfig))
-                .UseSerilog()
-                .ConfigureServices(services =>
-                {
-                    // Merge the external ServiceCollection into ASP.NET DI
-                    services.Add(serviceCollection);
-                })
-                .UseStartup<Startup>();
-        }
-
-        /// <summary>
-        /// Create the data, config and log paths from the variety of inputs(command line args,
-        /// environment variables) or decide on what default to use. For Windows it's %AppPath%
-        /// for everything else the
-        /// <a href="https://specifications.freedesktop.org/basedir-spec/basedir-spec-latest.html">XDG approach</a>
-        /// is followed.
-        /// </summary>
-        /// <param name="options">The <see cref="StartupOptions" /> for this instance.</param>
-        /// <returns><see cref="ServerApplicationPaths" />.</returns>
-        private static ServerApplicationPaths CreateApplicationPaths(StartupOptions options)
-        {
-            // dataDir
-            // IF      --datadir
-            // ELSE IF $JELLYFIN_DATA_DIR
-            // ELSE IF windows, use <%APPDATA%>/jellyfin
-            // ELSE IF $XDG_DATA_HOME then use $XDG_DATA_HOME/jellyfin
-            // ELSE    use $HOME/.local/share/jellyfin
-            var dataDir = options.DataDir;
-            if (string.IsNullOrEmpty(dataDir))
-            {
-                dataDir = Environment.GetEnvironmentVariable("JELLYFIN_DATA_DIR");
-
-                if (string.IsNullOrEmpty(dataDir))
-                {
-                    // LocalApplicationData follows the XDG spec on unix machines
-                    dataDir = Path.Combine(
-                        Environment.GetFolderPath(Environment.SpecialFolder.LocalApplicationData),
-                        "jellyfin");
-                }
-            }
-
-            // configDir
-            // IF      --configdir
-            // ELSE IF $JELLYFIN_CONFIG_DIR
-            // ELSE IF --datadir, use <datadir>/config (assume portable run)
-            // ELSE IF <datadir>/config exists, use that
-            // ELSE IF windows, use <datadir>/config
-            // ELSE IF $XDG_CONFIG_HOME use $XDG_CONFIG_HOME/jellyfin
-            // ELSE    $HOME/.config/jellyfin
-            var configDir = options.ConfigDir;
-            if (string.IsNullOrEmpty(configDir))
-            {
-                configDir = Environment.GetEnvironmentVariable("JELLYFIN_CONFIG_DIR");
-
-                if (string.IsNullOrEmpty(configDir))
-                {
-                    if (options.DataDir is not null
-                        || Directory.Exists(Path.Combine(dataDir, "config"))
-                        || OperatingSystem.IsWindows())
-                    {
-                        // Hang config folder off already set dataDir
-                        configDir = Path.Combine(dataDir, "config");
-                    }
-                    else
-                    {
-                        // $XDG_CONFIG_HOME defines the base directory relative to which
-                        // user specific configuration files should be stored.
-                        configDir = Environment.GetEnvironmentVariable("XDG_CONFIG_HOME");
-
-                        // If $XDG_CONFIG_HOME is either not set or empty,
-                        // a default equal to $HOME /.config should be used.
-                        if (string.IsNullOrEmpty(configDir))
-                        {
-                            configDir = Path.Combine(
-                                Environment.GetFolderPath(Environment.SpecialFolder.UserProfile),
-                                ".config");
-                        }
-
-                        configDir = Path.Combine(configDir, "jellyfin");
-                    }
-                }
-            }
-
-            // cacheDir
-            // IF      --cachedir
-            // ELSE IF $JELLYFIN_CACHE_DIR
-            // ELSE IF windows, use <datadir>/cache
-            // ELSE IF XDG_CACHE_HOME, use $XDG_CACHE_HOME/jellyfin
-            // ELSE    HOME/.cache/jellyfin
-            var cacheDir = options.CacheDir;
-            if (string.IsNullOrEmpty(cacheDir))
-            {
-                cacheDir = Environment.GetEnvironmentVariable("JELLYFIN_CACHE_DIR");
-
-                if (string.IsNullOrEmpty(cacheDir))
-                {
-                    if (OperatingSystem.IsWindows())
-                    {
-                        // Hang cache folder off already set dataDir
-                        cacheDir = Path.Combine(dataDir, "cache");
-                    }
-                    else
-                    {
-                        // $XDG_CACHE_HOME defines the base directory relative to which
-                        // user specific non-essential data files should be stored.
-                        cacheDir = Environment.GetEnvironmentVariable("XDG_CACHE_HOME");
-
-                        // If $XDG_CACHE_HOME is either not set or empty,
-                        // a default equal to $HOME/.cache should be used.
-                        if (string.IsNullOrEmpty(cacheDir))
-                        {
-                            cacheDir = Path.Combine(
-                                Environment.GetFolderPath(Environment.SpecialFolder.UserProfile),
-                                ".cache");
-                        }
-
-                        cacheDir = Path.Combine(cacheDir, "jellyfin");
-                    }
-                }
-            }
-
-            // webDir
-            // IF      --webdir
-            // ELSE IF $JELLYFIN_WEB_DIR
-            // ELSE    <bindir>/jellyfin-web
-            var webDir = options.WebDir;
-            if (string.IsNullOrEmpty(webDir))
-            {
-                webDir = Environment.GetEnvironmentVariable("JELLYFIN_WEB_DIR");
-
-                if (string.IsNullOrEmpty(webDir))
-                {
-                    // Use default location under ResourcesPath
-                    webDir = Path.Combine(AppContext.BaseDirectory, "jellyfin-web");
-                }
-            }
-
-            // logDir
-            // IF      --logdir
-            // ELSE IF $JELLYFIN_LOG_DIR
-            // ELSE IF --datadir, use <datadir>/log (assume portable run)
-            // ELSE    <datadir>/log
-            var logDir = options.LogDir;
-            if (string.IsNullOrEmpty(logDir))
-            {
-                logDir = Environment.GetEnvironmentVariable("JELLYFIN_LOG_DIR");
-
-                if (string.IsNullOrEmpty(logDir))
-                {
-                    // Hang log folder off already set dataDir
-                    logDir = Path.Combine(dataDir, "log");
-                }
-            }
-
-            // Normalize paths. Only possible with GetFullPath for now - https://github.com/dotnet/runtime/issues/2162
-            dataDir = Path.GetFullPath(dataDir);
-            logDir = Path.GetFullPath(logDir);
-            configDir = Path.GetFullPath(configDir);
-            cacheDir = Path.GetFullPath(cacheDir);
-            webDir = Path.GetFullPath(webDir);
-
-            // Ensure the main folders exist before we continue
-            try
-            {
-                Directory.CreateDirectory(dataDir);
-                Directory.CreateDirectory(logDir);
-                Directory.CreateDirectory(configDir);
-                Directory.CreateDirectory(cacheDir);
-            }
-            catch (IOException ex)
-            {
-                Console.Error.WriteLine("Error whilst attempting to create folder");
-                Console.Error.WriteLine(ex.ToString());
-                Environment.Exit(1);
-            }
-
-            return new ServerApplicationPaths(dataDir, logDir, configDir, cacheDir, webDir);
-        }
-
-        /// <summary>
-        /// Initialize the logging configuration file using the bundled resource file as a default if it doesn't exist
-        /// already.
-        /// </summary>
-        /// <param name="appPaths">The application paths.</param>
-        /// <returns>A task representing the creation of the configuration file, or a completed task if the file already exists.</returns>
-        public static async Task InitLoggingConfigFile(IApplicationPaths appPaths)
-        {
-            // Do nothing if the config file already exists
-            string configPath = Path.Combine(appPaths.ConfigurationDirectoryPath, LoggingConfigFileDefault);
-            if (File.Exists(configPath))
-            {
-                return;
-            }
-
-            // Get a stream of the resource contents
-            // NOTE: The .csproj name is used instead of the assembly name in the resource path
-            const string ResourcePath = "Jellyfin.Server.Resources.Configuration.logging.json";
-            Stream resource = typeof(Program).Assembly.GetManifestResourceStream(ResourcePath)
-                ?? throw new InvalidOperationException($"Invalid resource path: '{ResourcePath}'");
-            await using (resource.ConfigureAwait(false))
-            {
-                Stream dst = new FileStream(configPath, FileMode.CreateNew, FileAccess.Write, FileShare.None, IODefaults.FileStreamBufferSize, FileOptions.Asynchronous);
-                await using (dst.ConfigureAwait(false))
-                {
-                    // Copy the resource contents to the expected file path for the config file
-                    await resource.CopyToAsync(dst).ConfigureAwait(false);
-                }
-=======
                 host?.Dispose();
->>>>>>> d57dcf22
             }
         }
 
