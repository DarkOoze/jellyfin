﻿using System;
using System.ComponentModel.DataAnnotations;
using System.Linq;
using Jellyfin.Api.Constants;
using Jellyfin.Api.Extensions;
using Jellyfin.Api.Helpers;
using Jellyfin.Api.ModelBinders;
using Jellyfin.Data.Entities;
using MediaBrowser.Controller.Dto;
using MediaBrowser.Controller.Entities;
using MediaBrowser.Controller.Library;
using MediaBrowser.Model.Dto;
using MediaBrowser.Model.Entities;
using MediaBrowser.Model.Querying;
using Microsoft.AspNetCore.Authorization;
using Microsoft.AspNetCore.Http;
using Microsoft.AspNetCore.Mvc;

namespace Jellyfin.Api.Controllers
{
    /// <summary>
    /// Persons controller.
    /// </summary>
    [Authorize(Policy = Policies.DefaultAuthorization)]
    public class PersonsController : BaseJellyfinApiController
    {
        private readonly ILibraryManager _libraryManager;
        private readonly IDtoService _dtoService;
        private readonly IUserManager _userManager;
        private readonly IUserDataManager _userDataManager;

        /// <summary>
        /// Initializes a new instance of the <see cref="PersonsController"/> class.
        /// </summary>
        /// <param name="libraryManager">Instance of the <see cref="ILibraryManager"/> interface.</param>
        /// <param name="dtoService">Instance of the <see cref="IDtoService"/> interface.</param>
        /// <param name="userManager">Instance of the <see cref="IUserManager"/> interface.</param>
        /// <param name="userDataManager">Instance of the <see cref="IUserDataManager"/> interface.</param>
        public PersonsController(
            ILibraryManager libraryManager,
            IDtoService dtoService,
            IUserManager userManager,
            IUserDataManager userDataManager)
        {
            _libraryManager = libraryManager;
            _dtoService = dtoService;
            _userManager = userManager;
            _userDataManager = userDataManager;
        }

        /// <summary>
        /// Gets all persons.
        /// </summary>
        /// <param name="limit">Optional. The maximum number of records to return.</param>
        /// <param name="searchTerm">The search term.</param>
<<<<<<< HEAD
        /// <param name="parentId">Specify this to localize the search to a specific item or folder. Omit to use the root.</param>
        /// <param name="fields">Optional. Specify additional fields of information to return in the output.</param>
        /// <param name="excludeItemTypes">Optional. If specified, results will be filtered out based on item type. This allows multiple, comma delimited.</param>
        /// <param name="includeItemTypes">Optional. If specified, results will be filtered in based on item type. This allows multiple, comma delimited.</param>
=======
        /// <param name="fields">Optional. Specify additional fields of information to return in the output. This allows multiple, comma delimited. Options: Budget, Chapters, DateCreated, Genres, HomePageUrl, IndexOptions, MediaStreams, Overview, ParentId, Path, People, ProviderIds, PrimaryImageAspectRatio, Revenue, SortName, Studios, Taglines.</param>
>>>>>>> 296e534f
        /// <param name="filters">Optional. Specify additional filters to apply. This allows multiple, comma delimited. Options: IsFolder, IsNotFolder, IsUnplayed, IsPlayed, IsFavorite, IsResumable, Likes, Dislikes.</param>
        /// <param name="isFavorite">Optional filter by items that are marked as favorite, or not. userId is required.</param>
        /// <param name="enableUserData">Optional, include user data.</param>
        /// <param name="imageTypeLimit">Optional, the max number of images to return, per image type.</param>
        /// <param name="enableImageTypes">Optional. The image types to include in the output.</param>
        /// <param name="excludePersonTypes">Optional. If specified results will be filtered to exclude those containing the specified PersonType. Allows multiple, comma-delimited.</param>
        /// <param name="personTypes">Optional. If specified results will be filtered to include only those containing the specified PersonType. Allows multiple, comma-delimited.</param>
        /// <param name="appearsInItemId">Optional. If specified, person results will be filtered on items related to said persons.</param>
        /// <param name="userId">User id.</param>
        /// <param name="enableImages">Optional, include image information in output.</param>
        /// <response code="200">Persons returned.</response>
        /// <returns>An <see cref="OkResult"/> containing the queryresult of persons.</returns>
        [HttpGet]
        [ProducesResponseType(StatusCodes.Status200OK)]
        public ActionResult<QueryResult<BaseItemDto>> GetPersons(
            [FromQuery] int? limit,
            [FromQuery] string? searchTerm,
<<<<<<< HEAD
            [FromQuery] string? parentId,
            [FromQuery] ItemFields[] fields,
            [FromQuery] string? excludeItemTypes,
            [FromQuery] string? includeItemTypes,
=======
            [FromQuery] string? fields,
>>>>>>> 296e534f
            [FromQuery, ModelBinder(typeof(CommaDelimitedArrayModelBinder))] ItemFilter[] filters,
            [FromQuery] bool? isFavorite,
            [FromQuery] bool? enableUserData,
            [FromQuery] int? imageTypeLimit,
            [FromQuery] ImageType[] enableImageTypes,
            [FromQuery] string? excludePersonTypes,
            [FromQuery] string? personTypes,
            [FromQuery] string? appearsInItemId,
            [FromQuery] Guid? userId,
            [FromQuery] bool? enableImages = true)
        {
            var dtoOptions = new DtoOptions { Fields = fields }
                .AddClientFields(Request)
                .AddAdditionalDtoOptions(enableImages, enableUserData, imageTypeLimit, enableImageTypes);

            User? user = null;

            if (userId.HasValue && !userId.Equals(Guid.Empty))
            {
                user = _userManager.GetUserById(userId.Value);
            }

            var isFavoriteInFilters = filters.Any(f => f == ItemFilter.IsFavorite);
            var peopleItems = _libraryManager.GetPeopleItems(new InternalPeopleQuery
            {
                PersonTypes = RequestHelpers.Split(personTypes, ',', true),
                ExcludePersonTypes = RequestHelpers.Split(excludePersonTypes, ',', true),
                NameContains = searchTerm,
                User = user,
                IsFavorite = !isFavorite.HasValue && isFavoriteInFilters ? true : isFavorite,
                AppearsInItemId = string.IsNullOrEmpty(appearsInItemId) ? Guid.Empty : Guid.Parse(appearsInItemId),
                Limit = limit ?? 0
            });

            return new QueryResult<BaseItemDto>
            {
                Items = peopleItems.Select(person => _dtoService.GetItemByNameDto(person, dtoOptions, null, user)).ToArray(),
                TotalRecordCount = peopleItems.Count
            };
        }

        /// <summary>
        /// Get person by name.
        /// </summary>
        /// <param name="name">Person name.</param>
        /// <param name="userId">Optional. Filter by user id, and attach user data.</param>
        /// <response code="200">Person returned.</response>
        /// <response code="404">Person not found.</response>
        /// <returns>An <see cref="OkResult"/> containing the person on success,
        /// or a <see cref="NotFoundResult"/> if person not found.</returns>
        [HttpGet("{name}")]
        [ProducesResponseType(StatusCodes.Status200OK)]
        [ProducesResponseType(StatusCodes.Status404NotFound)]
        public ActionResult<BaseItemDto> GetPerson([FromRoute, Required] string name, [FromQuery] Guid? userId)
        {
            var dtoOptions = new DtoOptions()
                .AddClientFields(Request);

            var item = _libraryManager.GetPerson(name);
            if (item == null)
            {
                return NotFound();
            }

            if (userId.HasValue && !userId.Equals(Guid.Empty))
            {
                var user = _userManager.GetUserById(userId.Value);
                return _dtoService.GetBaseItemDto(item, dtoOptions, user);
            }

            return _dtoService.GetBaseItemDto(item, dtoOptions);
        }
    }
}<|MERGE_RESOLUTION|>--- conflicted
+++ resolved
@@ -53,14 +53,7 @@
         /// </summary>
         /// <param name="limit">Optional. The maximum number of records to return.</param>
         /// <param name="searchTerm">The search term.</param>
-<<<<<<< HEAD
-        /// <param name="parentId">Specify this to localize the search to a specific item or folder. Omit to use the root.</param>
         /// <param name="fields">Optional. Specify additional fields of information to return in the output.</param>
-        /// <param name="excludeItemTypes">Optional. If specified, results will be filtered out based on item type. This allows multiple, comma delimited.</param>
-        /// <param name="includeItemTypes">Optional. If specified, results will be filtered in based on item type. This allows multiple, comma delimited.</param>
-=======
-        /// <param name="fields">Optional. Specify additional fields of information to return in the output. This allows multiple, comma delimited. Options: Budget, Chapters, DateCreated, Genres, HomePageUrl, IndexOptions, MediaStreams, Overview, ParentId, Path, People, ProviderIds, PrimaryImageAspectRatio, Revenue, SortName, Studios, Taglines.</param>
->>>>>>> 296e534f
         /// <param name="filters">Optional. Specify additional filters to apply. This allows multiple, comma delimited. Options: IsFolder, IsNotFolder, IsUnplayed, IsPlayed, IsFavorite, IsResumable, Likes, Dislikes.</param>
         /// <param name="isFavorite">Optional filter by items that are marked as favorite, or not. userId is required.</param>
         /// <param name="enableUserData">Optional, include user data.</param>
@@ -78,14 +71,7 @@
         public ActionResult<QueryResult<BaseItemDto>> GetPersons(
             [FromQuery] int? limit,
             [FromQuery] string? searchTerm,
-<<<<<<< HEAD
-            [FromQuery] string? parentId,
             [FromQuery] ItemFields[] fields,
-            [FromQuery] string? excludeItemTypes,
-            [FromQuery] string? includeItemTypes,
-=======
-            [FromQuery] string? fields,
->>>>>>> 296e534f
             [FromQuery, ModelBinder(typeof(CommaDelimitedArrayModelBinder))] ItemFilter[] filters,
             [FromQuery] bool? isFavorite,
             [FromQuery] bool? enableUserData,
