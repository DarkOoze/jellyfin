--- conflicted
+++ resolved
@@ -23,11 +23,7 @@
 
 namespace Emby.Dlna.PlayTo
 {
-<<<<<<< HEAD
-    public class PlayToManager : IDisposable
-=======
     public sealed class PlayToManager : IDisposable
->>>>>>> 62e25166
     {
         private readonly ILogger _logger;
         private readonly ISessionManager _sessionManager;
