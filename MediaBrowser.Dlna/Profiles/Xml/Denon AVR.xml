--- conflicted
+++ resolved
@@ -34,9 +34,6 @@
     </TranscodingProfile>
   </TranscodingProfiles>
   <ContainerProfiles />
-<<<<<<< HEAD
-=======
   <CodecProfiles />
->>>>>>> 5e5b1f18
   <MediaProfiles />
 </Profile>